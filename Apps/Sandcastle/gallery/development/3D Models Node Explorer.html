--- conflicted
+++ resolved
@@ -346,11 +346,6 @@
             options[0].onselect();
             Sandcastle.addToolbarMenu(options);
 
-<<<<<<< HEAD
-}).catch(function(error){
-    window.alert(error);
-});
-=======
             // respond to viewmodel changes by applying the computed matrix
             Cesium.knockout
               .getObservable(viewModel, "matrix")
@@ -366,10 +361,9 @@
                 );
               });
           })
-          .otherwise(function (error) {
+          .catch(function (error) {
             window.alert(error);
           });
->>>>>>> 2fd0e8f7
 
         //Sandcastle_End
         Sandcastle.finishedLoading();
