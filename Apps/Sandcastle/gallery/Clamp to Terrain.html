<!DOCTYPE html>
<html lang="en">
  <head>
    <meta charset="utf-8" />
    <meta http-equiv="X-UA-Compatible" content="IE=edge" />
    <meta
      name="viewport"
      content="width=device-width, initial-scale=1, maximum-scale=1, minimum-scale=1, user-scalable=no"
    />
    <meta name="description" content="Clamp primitives to the terrain." />
    <meta name="cesium-sandcastle-labels" content="Tutorials, Showcases" />
    <title>Cesium Demo</title>
    <script type="text/javascript" src="../Sandcastle-header.js"></script>
    <script
      type="text/javascript"
      src="../../../Build/CesiumUnminified/Cesium.js"
      nomodule
    ></script>
    <script type="module" src="../load-cesium-es6.js"></script>
  </head>
  <body
    class="sandcastle-loading"
    data-sandcastle-bucket="bucket-requirejs.html"
  >
    <style>
      @import url(../templates/bucket.css);
    </style>
    <div id="cesiumContainer" class="fullSize"></div>
    <div id="loadingOverlay"><h1>Loading...</h1></div>
    <div id="toolbar">
      <div id="terrainMenu"></div>
      <div id="zoomButtons"></div>
      <div id="toggleLighting"></div>
      <div id="sampleButtons"></div>
    </div>
    <script id="cesium_sandcastle_script">
      function startup(Cesium) {
        "use strict";
        //Sandcastle_Begin
        var viewer = new Cesium.Viewer("cesiumContainer", {
          terrainProvider: Cesium.createWorldTerrain(),
        });
        viewer.scene.globe.depthTestAgainstTerrain = true;

        Sandcastle.addDefaultToolbarMenu(
          [
            {
              //
              // To clamp points or billboards set the heightReference to CLAMP_TO_GROUND or RELATIVE_TO_GROUND
              //
              text: "Draw Point with Label",
              onselect: function () {
                var e = viewer.entities.add({
                  position: Cesium.Cartesian3.fromDegrees(-122.1958, 46.1915),
                  point: {
                    color: Cesium.Color.SKYBLUE,
                    pixelSize: 10,
                    outlineColor: Cesium.Color.YELLOW,
                    outlineWidth: 3,
                    heightReference: Cesium.HeightReference.CLAMP_TO_GROUND,
                  },
                  label: {
                    text: "Clamped to ground",
                    font: "14pt sans-serif",
                    heightReference: Cesium.HeightReference.CLAMP_TO_GROUND,
                    horizontalOrigin: Cesium.HorizontalOrigin.LEFT,
                    verticalOrigin: Cesium.VerticalOrigin.BASELINE,
                    fillColor: Cesium.Color.BLACK,
                    showBackground: true,
                    backgroundColor: new Cesium.Color(1, 1, 1, 0.7),
                    backgroundPadding: new Cesium.Cartesian2(8, 4),
                    disableDepthTestDistance: Number.POSITIVE_INFINITY, // draws the label in front of terrain
                  },
                });

                viewer.trackedEntity = e;
              },
            },
            {
              text: "Draw Billboard",
              onselect: function () {
                var e = viewer.entities.add({
                  position: Cesium.Cartesian3.fromDegrees(-122.1958, 46.1915),
                  billboard: {
                    image: "../images/facility.gif",
                    heightReference: Cesium.HeightReference.CLAMP_TO_GROUND,
                  },
                });

                viewer.trackedEntity = e;
              },
            },
            {
              //
              // Corridors, polygons and rectangles will be clamped automatically if they are filled with a constant color and
              // has no height or extruded height.
              // NOTE: Setting height to 0 will disable clamping.
              //
              text: "Draw Corridor",
              onselect: function () {
                var e = viewer.entities.add({
                  corridor: {
                    positions: Cesium.Cartesian3.fromDegreesArray([
                      -122.19,
                      46.1914,
                      -122.21,
                      46.21,
                      -122.23,
                      46.21,
                    ]),
                    width: 2000.0,
                    material: Cesium.Color.GREEN.withAlpha(0.5),
                  },
                });

                viewer.zoomTo(e);
              },
            },
            {
              text: "Draw Polygon",
              onselect: function () {
                var e = viewer.entities.add({
                  polygon: {
                    hierarchy: {
                      positions: [
                        new Cesium.Cartesian3(
                          -2358138.847340281,
                          -3744072.459541374,
                          4581158.5714175375
                        ),
                        new Cesium.Cartesian3(
                          -2357231.4925370603,
                          -3745103.7886602185,
                          4580702.9757762635
                        ),
                        new Cesium.Cartesian3(
                          -2355912.902205431,
                          -3744249.029778454,
                          4582402.154378103
                        ),
                        new Cesium.Cartesian3(
                          -2357208.0209552636,
                          -3743553.4420488174,
                          4581961.863286629
                        ),
                      ],
                    },
                    material: Cesium.Color.BLUE.withAlpha(0.5),
                  },
                });

                viewer.zoomTo(e);
              },
            },
            {
              text: "Draw Textured Polygon",
              onselect: function () {
                if (
                  !Cesium.Entity.supportsMaterialsforEntitiesOnTerrain(
                    viewer.scene
                  )
                ) {
                  window.alert(
                    "Terrain Entity materials are not supported on this platform"
                  );
                  return;
                }

                var e = viewer.entities.add({
                  polygon: {
                    hierarchy: {
                      positions: [
                        new Cesium.Cartesian3(
                          -2358138.847340281,
                          -3744072.459541374,
                          4581158.5714175375
                        ),
                        new Cesium.Cartesian3(
                          -2357231.4925370603,
                          -3745103.7886602185,
                          4580702.9757762635
                        ),
                        new Cesium.Cartesian3(
                          -2355912.902205431,
                          -3744249.029778454,
                          4582402.154378103
                        ),
                        new Cesium.Cartesian3(
                          -2357208.0209552636,
                          -3743553.4420488174,
                          4581961.863286629
                        ),
                      ],
                    },
                    material: "../images/Cesium_Logo_Color.jpg",
                    classificationType: Cesium.ClassificationType.TERRAIN,
                    stRotation: Cesium.Math.toRadians(45),
                  },
                });

                viewer.zoomTo(e);
              },
            },
            {
              text: "Draw Rectangle",
              onselect: function () {
                var e = viewer.entities.add({
                  rectangle: {
                    coordinates: Cesium.Rectangle.fromDegrees(
                      -122.3,
                      46.0,
                      -122.0,
                      46.3
                    ),
                    material: Cesium.Color.RED.withAlpha(0.5),
                  },
                });

                viewer.zoomTo(e);
              },
            },
            {
              text: "Draw Model",
              onselect: function () {
                var e = viewer.entities.add({
                  position: Cesium.Cartesian3.fromDegrees(-122.1958, 46.1915),
                  model: {
                    uri: "../../SampleData/models/CesiumMan/Cesium_Man.glb",
                    heightReference: Cesium.HeightReference.CLAMP_TO_GROUND,
                    minimumPixelSize: 128,
                    maximumScale: 100,
                  },
                });

                viewer.trackedEntity = e;
              },
            },
            {
              text: "Sample line positions and draw with depth test disabled",
              onselect: function () {
                var length = 1000;

                var startLon = Cesium.Math.toRadians(86.953793);
                var endLon = Cesium.Math.toRadians(86.896497);

<<<<<<< HEAD
        Cesium.sampleTerrainMostDetailed(viewer.terrainProvider, terrainSamplePositions).then(function(samples) {
            var offset = 10.0;
            for (var i = 0; i < samples.length; ++i) {
                samples[i].height += offset;
            }
=======
                var lat = Cesium.Math.toRadians(27.988257);
>>>>>>> 2fd0e8f7

                var terrainSamplePositions = [];
                for (var i = 0; i < length; ++i) {
                  var lon = Cesium.Math.lerp(
                    endLon,
                    startLon,
                    i / (length - 1)
                  );
                  var position = new Cesium.Cartographic(lon, lat);
                  terrainSamplePositions.push(position);
                }

                Cesium.when(
                  Cesium.sampleTerrainMostDetailed(
                    viewer.terrainProvider,
                    terrainSamplePositions
                  ),
                  function (samples) {
                    var offset = 10.0;
                    for (var i = 0; i < samples.length; ++i) {
                      samples[i].height += offset;
                    }

                    viewer.entities.add({
                      polyline: {
                        positions: Cesium.Ellipsoid.WGS84.cartographicArrayToCartesianArray(
                          samples
                        ),
                        arcType: Cesium.ArcType.NONE,
                        width: 5,
                        material: new Cesium.PolylineOutlineMaterialProperty({
                          color: Cesium.Color.ORANGE,
                          outlineWidth: 2,
                          outlineColor: Cesium.Color.BLACK,
                        }),
                        depthFailMaterial: new Cesium.PolylineOutlineMaterialProperty(
                          {
                            color: Cesium.Color.RED,
                            outlineWidth: 2,
                            outlineColor: Cesium.Color.BLACK,
                          }
                        ),
                      },
                    });

                    var target = new Cesium.Cartesian3(
                      300770.50872389384,
                      5634912.131394585,
                      2978152.2865545116
                    );
                    offset = new Cesium.Cartesian3(
                      6344.974098678562,
                      -793.3419798081741,
                      2499.9508860763162
                    );
                    viewer.camera.lookAt(target, offset);
                    viewer.camera.lookAtTransform(Cesium.Matrix4.IDENTITY);
                  }
                );
              },
            },
            {
              text: "Draw polyline on terrain",
              onselect: function () {
                if (!Cesium.Entity.supportsPolylinesOnTerrain(viewer.scene)) {
                  window.alert(
                    "Polylines on terrain are not supported on this platform"
                  );
                }

                viewer.entities.add({
                  polyline: {
                    positions: Cesium.Cartesian3.fromDegreesArray([
                      86.953793,
                      27.928257,
                      86.953793,
                      27.988257,
                      86.896497,
                      27.988257,
                    ]),
                    clampToGround: true,
                    width: 5,
                    material: new Cesium.PolylineOutlineMaterialProperty({
                      color: Cesium.Color.ORANGE,
                      outlineWidth: 2,
                      outlineColor: Cesium.Color.BLACK,
                    }),
                  },
                });

                var target = new Cesium.Cartesian3(
                  300770.50872389384,
                  5634912.131394585,
                  2978152.2865545116
                );
                var offset = new Cesium.Cartesian3(
                  6344.974098678562,
                  -793.3419798081741,
                  2499.9508860763162
                );
                viewer.camera.lookAt(target, offset);
                viewer.camera.lookAtTransform(Cesium.Matrix4.IDENTITY);
              },
            },
          ],
          "zoomButtons"
        );

        Sandcastle.reset = function () {
          viewer.entities.removeAll();
        };

        //Sandcastle_End
        Sandcastle.finishedLoading();
      }
      if (typeof Cesium !== "undefined") {
        window.startupCalled = true;
        startup(Cesium);
      }
    </script>
  </body>
</html><|MERGE_RESOLUTION|>--- conflicted
+++ resolved
@@ -243,15 +243,7 @@
                 var startLon = Cesium.Math.toRadians(86.953793);
                 var endLon = Cesium.Math.toRadians(86.896497);
 
-<<<<<<< HEAD
-        Cesium.sampleTerrainMostDetailed(viewer.terrainProvider, terrainSamplePositions).then(function(samples) {
-            var offset = 10.0;
-            for (var i = 0; i < samples.length; ++i) {
-                samples[i].height += offset;
-            }
-=======
                 var lat = Cesium.Math.toRadians(27.988257);
->>>>>>> 2fd0e8f7
 
                 var terrainSamplePositions = [];
                 for (var i = 0; i < length; ++i) {
@@ -264,53 +256,50 @@
                   terrainSamplePositions.push(position);
                 }
 
-                Cesium.when(
-                  Cesium.sampleTerrainMostDetailed(
-                    viewer.terrainProvider,
-                    terrainSamplePositions
-                  ),
-                  function (samples) {
-                    var offset = 10.0;
-                    for (var i = 0; i < samples.length; ++i) {
-                      samples[i].height += offset;
-                    }
-
-                    viewer.entities.add({
-                      polyline: {
-                        positions: Cesium.Ellipsoid.WGS84.cartographicArrayToCartesianArray(
-                          samples
-                        ),
-                        arcType: Cesium.ArcType.NONE,
-                        width: 5,
-                        material: new Cesium.PolylineOutlineMaterialProperty({
-                          color: Cesium.Color.ORANGE,
+                Cesium.sampleTerrainMostDetailed(
+                  viewer.terrainProvider,
+                  terrainSamplePositions
+                ).then(function (samples) {
+                  var offset = 10.0;
+                  for (var i = 0; i < samples.length; ++i) {
+                    samples[i].height += offset;
+                  }
+
+                  viewer.entities.add({
+                    polyline: {
+                      positions: Cesium.Ellipsoid.WGS84.cartographicArrayToCartesianArray(
+                        samples
+                      ),
+                      arcType: Cesium.ArcType.NONE,
+                      width: 5,
+                      material: new Cesium.PolylineOutlineMaterialProperty({
+                        color: Cesium.Color.ORANGE,
+                        outlineWidth: 2,
+                        outlineColor: Cesium.Color.BLACK,
+                      }),
+                      depthFailMaterial: new Cesium.PolylineOutlineMaterialProperty(
+                        {
+                          color: Cesium.Color.RED,
                           outlineWidth: 2,
                           outlineColor: Cesium.Color.BLACK,
-                        }),
-                        depthFailMaterial: new Cesium.PolylineOutlineMaterialProperty(
-                          {
-                            color: Cesium.Color.RED,
-                            outlineWidth: 2,
-                            outlineColor: Cesium.Color.BLACK,
-                          }
-                        ),
-                      },
-                    });
-
-                    var target = new Cesium.Cartesian3(
-                      300770.50872389384,
-                      5634912.131394585,
-                      2978152.2865545116
-                    );
-                    offset = new Cesium.Cartesian3(
-                      6344.974098678562,
-                      -793.3419798081741,
-                      2499.9508860763162
-                    );
-                    viewer.camera.lookAt(target, offset);
-                    viewer.camera.lookAtTransform(Cesium.Matrix4.IDENTITY);
-                  }
-                );
+                        }
+                      ),
+                    },
+                  });
+
+                  var target = new Cesium.Cartesian3(
+                    300770.50872389384,
+                    5634912.131394585,
+                    2978152.2865545116
+                  );
+                  offset = new Cesium.Cartesian3(
+                    6344.974098678562,
+                    -793.3419798081741,
+                    2499.9508860763162
+                  );
+                  viewer.camera.lookAt(target, offset);
+                  viewer.camera.lookAtTransform(Cesium.Matrix4.IDENTITY);
+                });
               },
             },
             {
