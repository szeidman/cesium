<!DOCTYPE html>
<html lang="en">
  <head>
    <meta charset="utf-8" />
    <meta http-equiv="X-UA-Compatible" content="IE=edge" />
    <meta
      name="viewport"
      content="width=device-width, initial-scale=1, maximum-scale=1, minimum-scale=1, user-scalable=no"
    />
    <meta
      name="description"
      content="Load GeoJSON or TopoJSON data and apply custom styling."
    />
    <meta
      name="cesium-sandcastle-labels"
      content="Showcases, Tutorials, DataSources"
    />
    <title>Cesium Demo</title>
    <script type="text/javascript" src="../Sandcastle-header.js"></script>
    <script
      type="text/javascript"
      src="../../../Build/CesiumUnminified/Cesium.js"
      nomodule
    ></script>
    <script type="module" src="../load-cesium-es6.js"></script>
  </head>
  <body
    class="sandcastle-loading"
    data-sandcastle-bucket="bucket-requirejs.html"
  >
    <style>
      @import url(../templates/bucket.css);
    </style>
    <div id="cesiumContainer" class="fullSize"></div>
    <div id="loadingOverlay"><h1>Loading...</h1></div>
    <div id="toolbar"></div>
    <script id="cesium_sandcastle_script">
      function startup(Cesium) {
        "use strict";
        //Sandcastle_Begin
        var viewer = new Cesium.Viewer("cesiumContainer");

        //Example 1: Load with default styling.
        Sandcastle.addDefaultToolbarButton("Default styling", function () {
          viewer.dataSources.add(
            Cesium.GeoJsonDataSource.load(
              "../../SampleData/ne_10m_us_states.topojson"
            )
          );
        });

        //Example 2: Load with basic styling options.
        Sandcastle.addToolbarButton("Basic styling", function () {
          viewer.dataSources.add(
            Cesium.GeoJsonDataSource.load(
              "../../SampleData/ne_10m_us_states.topojson",
              {
                stroke: Cesium.Color.HOTPINK,
                fill: Cesium.Color.PINK.withAlpha(0.5),
                strokeWidth: 3,
              }
            )
          );
        });

        //Example 3: Apply custom graphics after load.
        Sandcastle.addToolbarButton("Custom styling", function () {
          //Seed the random number generator for repeatable results.
          Cesium.Math.setRandomNumberSeed(0);

          var promise = Cesium.GeoJsonDataSource.load(
            "../../SampleData/ne_10m_us_states.topojson"
          );
          promise
            .then(function (dataSource) {
              viewer.dataSources.add(dataSource);

              //Get the array of entities
              var entities = dataSource.entities.values;

              var colorHash = {};
              for (var i = 0; i < entities.length; i++) {
                //For each entity, create a random color based on the state name.
                //Some states have multiple entities, so we store the color in a
                //hash so that we use the same color for the entire state.
                var entity = entities[i];
                var name = entity.name;
                var color = colorHash[name];
                if (!color) {
                  color = Cesium.Color.fromRandom({
                    alpha: 1.0,
                  });
                  colorHash[name] = color;
                }

                //Set the polygon material to our random color.
                entity.polygon.material = color;
                //Remove the outlines.
                entity.polygon.outline = false;

<<<<<<< HEAD
            //Extrude the polygon based on the state's population.  Each entity
            //stores the properties for the GeoJSON feature it was created from
            //Since the population is a huge number, we divide by 50.
            entity.polygon.extrudedHeight = entity.properties.Population / 50.0;
        }
    }).catch(function(error){
        //Display any errrors encountered while loading.
        window.alert(error);
    });
});
=======
                //Extrude the polygon based on the state's population.  Each entity
                //stores the properties for the GeoJSON feature it was created from
                //Since the population is a huge number, we divide by 50.
                entity.polygon.extrudedHeight =
                  entity.properties.Population / 50.0;
              }
            })
            .otherwise(function (error) {
              //Display any errrors encountered while loading.
              window.alert(error);
            });
        });
>>>>>>> 2fd0e8f7

        //Reset the scene when switching demos.
        Sandcastle.reset = function () {
          viewer.dataSources.removeAll();

          //Set the camera to a US centered tilted view and switch back to moving in world coordinates.
          viewer.camera.lookAt(
            Cesium.Cartesian3.fromDegrees(-98.0, 40.0),
            new Cesium.Cartesian3(0.0, -4790000.0, 3930000.0)
          );
          viewer.camera.lookAtTransform(Cesium.Matrix4.IDENTITY);
        };
        //Sandcastle_End
        Sandcastle.finishedLoading();
      }
      if (typeof Cesium !== "undefined") {
        window.startupCalled = true;
        startup(Cesium);
      }
    </script>
  </body>
</html><|MERGE_RESOLUTION|>--- conflicted
+++ resolved
@@ -98,18 +98,6 @@
                 //Remove the outlines.
                 entity.polygon.outline = false;
 
-<<<<<<< HEAD
-            //Extrude the polygon based on the state's population.  Each entity
-            //stores the properties for the GeoJSON feature it was created from
-            //Since the population is a huge number, we divide by 50.
-            entity.polygon.extrudedHeight = entity.properties.Population / 50.0;
-        }
-    }).catch(function(error){
-        //Display any errrors encountered while loading.
-        window.alert(error);
-    });
-});
-=======
                 //Extrude the polygon based on the state's population.  Each entity
                 //stores the properties for the GeoJSON feature it was created from
                 //Since the population is a huge number, we divide by 50.
@@ -117,12 +105,11 @@
                   entity.properties.Population / 50.0;
               }
             })
-            .otherwise(function (error) {
+            .catch(function (error) {
               //Display any errrors encountered while loading.
               window.alert(error);
             });
         });
->>>>>>> 2fd0e8f7
 
         //Reset the scene when switching demos.
         Sandcastle.reset = function () {
