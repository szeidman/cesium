<!DOCTYPE html>
<html lang="en">
<head>
    <meta charset="utf-8">
    <meta http-equiv="X-UA-Compatible" content="IE=Edge,chrome=1">  <!-- Use Chrome Frame in IE -->
    <meta name="viewport" content="width=device-width, height=device-height, initial-scale=1, maximum-scale=1, minimum-scale=1, user-scalable=no">
    <meta name="description" content="Use the mouse to select and manipulate objects in the scene.">
    <meta name="cesium-sandcastle-labels" content="Showcases">
    <title>Cesium Demo</title>
    <script type="text/javascript" src="../Sandcastle-header.js"></script>
    <script type="text/javascript" src="../../../ThirdParty/requirejs-2.1.9/require.js"></script>
    <script type="text/javascript">
    require.config({
        baseUrl : '../../../Source',
        waitSeconds : 60
    });
    </script>
</head>
<body class="sandcastle-loading" data-sandcastle-bucket="bucket-requirejs.html" data-sandcastle-title="Cesium + require.js">
<style>
    @import url(../templates/bucket.css);
</style>
<div id="cesiumContainer" class="fullSize"></div>
<div id="loadingOverlay"><h1>Loading...</h1></div>
<div id="toolbar"></div>
<script id="cesium_sandcastle_script">
require(['Cesium'], function(Cesium) {
    "use strict";

    var handler;
    var label;
    var billboard;

    function addBillboard(scene, ellipsoid) {
        var primitives = scene.primitives;
        var image = new Image();
        image.onload = function() {
            var billboards = new Cesium.BillboardCollection();
            var textureAtlas = scene.context.createTextureAtlas({image : image});
            billboards.textureAtlas = textureAtlas;
            billboard = billboards.add({
                position : ellipsoid.cartographicToCartesian(Cesium.Cartographic.fromDegrees(-75.59777, 40.03883)),
                imageIndex : 0
            });
            primitives.add(billboards);
        };
        image.src = '../images/Cesium_Logo_overlay.png';
    }

    function addOverlappingPolygons(scene, ellipsoid) {
        var primitives = scene.primitives;

        // Add primitives from bottom to top.
        var redPolygon = primitives.add(new Cesium.Polygon({
            positions : ellipsoid.cartographicArrayToCartesianArray([
                Cesium.Cartographic.fromDegrees(-70.0, 30.0),
                Cesium.Cartographic.fromDegrees(-60.0, 30.0),
                Cesium.Cartographic.fromDegrees(-60.0, 40.0),
                Cesium.Cartographic.fromDegrees(-70.0, 40.0)
            ])
        }));
        redPolygon.material.uniforms.color = new Cesium.Color(1.0, 0.0, 0.0, 0.5);

        var bluePolygon = primitives.add(new Cesium.Polygon({
            positions : ellipsoid.cartographicArrayToCartesianArray([
                Cesium.Cartographic.fromDegrees(-75.0, 34.0),
                Cesium.Cartographic.fromDegrees(-63.0, 34.0),
                Cesium.Cartographic.fromDegrees(-63.0, 40.0),
                Cesium.Cartographic.fromDegrees(-75.0, 40.0)
            ])
        }));
        bluePolygon.material.uniforms.color = new Cesium.Color(0.0, 0.0, 1.0, 0.5);

        var greenPolygon = primitives.add(new Cesium.Polygon({
            positions : ellipsoid.cartographicArrayToCartesianArray([
                Cesium.Cartographic.fromDegrees(-67.0, 36.0),
                Cesium.Cartographic.fromDegrees(-55.0, 36.0),
                Cesium.Cartographic.fromDegrees(-55.0, 30.0),
                Cesium.Cartographic.fromDegrees(-67.0, 30.0)
            ])
        }));
        greenPolygon.material.uniforms.color = new Cesium.Color(0.0, 1.0, 0.0, 0.5);

        // Give polygons identifiers for easy lookup later
        redPolygon.id = 0;
        bluePolygon.id = 1;
        greenPolygon.id = 2;

        // simple flags used for multi-picking
        redPolygon.picked = false;
        bluePolygon.picked = false;
        greenPolygon.picked = false;
    }

    function cleanup() {
<<<<<<< HEAD
        widget.scene.getPrimitives().removeAll();
        widget.scene.getPrimitives().sortPrimitives = true;
=======
        widget.scene.primitives.removeAll();
>>>>>>> ea9135ce
        handler = handler && handler.destroy();
    }

    function pickCartographicPosition(scene, ellipsoid) {
        Sandcastle.declare(pickCartographicPosition);   // For highlighting in Sandcastle.

        var labels = new Cesium.LabelCollection();
        label = labels.add();
        scene.primitives.add(labels);

        // Mouse over the globe to see the cartographic position
        handler = new Cesium.ScreenSpaceEventHandler(scene.canvas);
        handler.setInputAction(function(movement) {
            var cartesian = scene.camera.pickEllipsoid(movement.endPosition, ellipsoid);
            if (cartesian) {
                var cartographic = ellipsoid.cartesianToCartographic(cartesian);
                label.setShow(true);
                label.setText('(' + Cesium.Math.toDegrees(cartographic.longitude).toFixed(2) + ', ' + Cesium.Math.toDegrees(cartographic.latitude).toFixed(2) + ')');
                label.setPosition(cartesian);
            } else {
                label.setText('');
            }
        }, Cesium.ScreenSpaceEventType.MOUSE_MOVE);
    }

    function pickBillboard(scene, ellipsoid) {
        Sandcastle.declare(pickBillboard);  // For highlighting in Sandcastle.
        addBillboard(scene, ellipsoid);

        // If the mouse is over the billboard, change its scale and color
        handler = new Cesium.ScreenSpaceEventHandler(scene.canvas);
        handler.setInputAction(
            function (movement) {
                if (Cesium.defined(billboard)) {
                    var pickedObject = scene.pick(movement.endPosition);
                    if (Cesium.defined(pickedObject) && (pickedObject.primitive === billboard)) {
                        billboard.setScale(2.0);
                        billboard.setColor({ red : 1.0, green : 1.0, blue : 0.0, alpha : 1.0 });
                    } else {
                        billboard.setScale(1.0);
                        billboard.setColor({ red : 1.0, green : 1.0, blue : 1.0, alpha : 1.0 });
                    }
                }
            },
            Cesium.ScreenSpaceEventType.MOUSE_MOVE
        );
    }

    function animateBillboardOnPick(scene, ellipsoid) {
        Sandcastle.declare(animateBillboardOnPick); // For highlighting in Sandcastle.
        addBillboard(scene, ellipsoid);

        var animation;

        function update(value) {
            billboard.setScale(value.scale);
            billboard.setColor({ red : value.red, blue : value.blue, green : value.green, alpha : value.alpha });
        }

        function complete() {
            animation = undefined;
            billboard.highlighted = !billboard.highlighted;
        }

        // If the mouse is over the billboard, change its scale and color.
        handler = new Cesium.ScreenSpaceEventHandler(scene.canvas);
        handler.setInputAction(function (movement) {
            if (billboard) {
                var pickedObject = scene.pick(movement.endPosition);
                if (Cesium.defined(pickedObject) && (pickedObject.primitive === billboard) && !billboard.highlighted) {
                    // on enter
                    animation = animation || scene.animations.add({
                        onUpdate : update,
                        onComplete : complete,
                        startValue : {
                            scale : billboard.getScale(),
                            red   : billboard.getColor().red,
                            green : billboard.getColor().green,
                            blue  : billboard.getColor().blue,
                            alpha : billboard.getColor().alpha
                        },
                        stopValue : {
                            scale : 2.0,
                            red   : 1.0,
                            green : 1.0,
                            blue  : 0.0,
                            alpha : 1.0
                        },
                        duration : 500,
                        easingFunction : Cesium.Tween.Easing.Quartic.Out
                    });
                }
                else if ((pickedObject !== billboard) && billboard.highlighted) {
                    // on exit
                    animation = animation || scene.animations.add({
                        onUpdate : update,
                        onComplete : complete,
                        startValue : {
                            scale : billboard.getScale(),
                            red   : billboard.getColor().red,
                            green : billboard.getColor().green,
                            blue  : billboard.getColor().blue,
                            alpha : billboard.getColor().alpha
                        },
                        stopValue : {
                            scale : 1.0,
                            red   : 1.0,
                            green : 1.0,
                            blue  : 1.0,
                            alpha : 1.0
                        },
                        duration : 500,
                        easingFunction : Cesium.Tween.Easing.Quartic.Out
                    });
                }
            }
        },
        Cesium.ScreenSpaceEventType.MOUSE_MOVE);
    }

    function fadeSensorOnClick(scene, ellipsoid) {
        Sandcastle.declare(fadeSensorOnClick); // For highlighting in Sandcastle.

        // Setup - Add the sensor.
        var modelMatrix = Cesium.Transforms.northEastDownToFixedFrame(ellipsoid.cartographicToCartesian(Cesium.Cartographic.fromDegrees(-90.0, 0.0)));
        modelMatrix = Cesium.Matrix4.multiply(modelMatrix, Cesium.Matrix4.fromTranslation(new Cesium.Cartesian3(3000000.0, 0.0, -3000000.0)));
        var sensors = new Cesium.SensorVolumeCollection();
        var sensor = sensors.addRectangularPyramid({
            modelMatrix : modelMatrix,
            radius : 20000000.0,
            xHalfAngle : Cesium.Math.toRadians(40.0),
            yHalfAngle : Cesium.Math.toRadians(20.0),
            showIntersection : false,
            material : Cesium.Material.fromType('Color')
        });
        scene.primitives.add(sensors);

        // If the mouse is over the sensor, change start the alpha animation.
        var eroding = false;
        handler = new Cesium.ScreenSpaceEventHandler(scene.canvas);
        handler.setInputAction(
            function (movement) {
                var pickedObject = scene.pick(movement.position);
                if (!eroding && Cesium.defined(pickedObject) && (pickedObject.primitive === sensor)) {
                    // Prevent multiple animations
                    eroding = true;
                    scene.animations.addAlpha(sensor.material, sensor.material.uniforms.color.alpha, 0.0, {
                        onComplete : function() {
                            if (!sensors.isDestroyed()) {
                                sensors.remove(sensor);
                            }
                        }
                    });
                }
            }, Cesium.ScreenSpaceEventType.LEFT_CLICK);
    }

    function layerCompositePrimitive(scene, ellipsoid) {
        Sandcastle.declare(layerCompositePrimitive);    // For highlighting in Sandcastle.
        addOverlappingPolygons(scene, ellipsoid);

<<<<<<< HEAD
        var primitives = scene.getPrimitives();
        primitives.sortPrimitives = false;
        
=======
        var primitives = scene.primitives;
>>>>>>> ea9135ce
        // Move the primitive that the mouse is over to the top.
        handler = new Cesium.ScreenSpaceEventHandler(scene.canvas);
            handler.setInputAction(function(movement) {
                var p = scene.pick(movement.endPosition);
                if (Cesium.defined(p) && primitives.contains(p.primitive)) {
                    primitives.raiseToTop(p.primitive);
                }
            }, Cesium.ScreenSpaceEventType.MOUSE_MOVE);
    }

    var originalColor= {};
    function multiPickPrimitives(scene, ellipsoid) {
        Sandcastle.declare(multiPickPrimitives);    // For highlighting in Sandcastle.
        addOverlappingPolygons(scene, ellipsoid);

<<<<<<< HEAD
        var primitives = scene.getPrimitives();
        primitives.sortPrimitives = false;
        
=======
        var primitives = scene.primitives;
>>>>>>> ea9135ce
        // Move the primitive that the mouse is over to the top.
        handler = new Cesium.ScreenSpaceEventHandler(scene.canvas);
            handler.setInputAction(function(movement) {
                // clear picked flags
                var numberOfPrimitves = primitives.length;
                for (var i = 0; i < numberOfPrimitves; ++i) {
                    var p = primitives.get(i);
                    p.processedPick = false;
                }

                // get an array of all primitives at the mouse position
                var pickedObjects = scene.drillPick(movement.endPosition);
                if(Cesium.defined(pickedObjects)) {
                    for( i=0; i<pickedObjects.length; ++i) {
                        var polygon = pickedObjects[i].primitive;

                        if(polygon.picked === false) {
                            originalColor[polygon.id] = polygon.material.uniforms.color;
                            polygon.material.uniforms.color = {
                                red : 1.0,
                                green : 1.0,
                                blue : 0.0,
                                alpha : 0.5
                            };
                            polygon.picked = true;
                        }

                        polygon.processedPick = true;
                    }
                }

                // return unpicked primitives to their original color
                for (i = 0; i < numberOfPrimitves; ++i) {
                    var primitive = primitives.get(i);

                    if(primitive.processedPick === false && Cesium.defined(originalColor[primitive.id])) {
                        primitive.material.uniforms.color = originalColor[primitive.id];
                        primitive.picked = false;
                    }
                }
            }, Cesium.ScreenSpaceEventType.MOUSE_MOVE);

    }

    function drawExtent(scene, ellipsoid) {
        Sandcastle.declare(drawExtent);    // For highlighting in Sandcastle.

        var DrawExtentHelper = function(scene, handler) {
            this._canvas = scene.canvas;
            this._scene = scene;
            this._ellipsoid = scene.primitives.centralBody.ellipsoid;
            this._finishHandler = handler;
            this._mouseHandler = new Cesium.ScreenSpaceEventHandler(this._canvas);
            this._extentPrimitive = new Cesium.ExtentPrimitive();
            this._extentPrimitive.asynchronous = false;
            this._scene.primitives.add(this._extentPrimitive);
        };

        DrawExtentHelper.prototype.enableInput = function() {
            var controller = this._scene.screenSpaceCameraController;
            controller.enableInputs = true;
        };

        DrawExtentHelper.prototype.disableInput = function() {
            var controller = this._scene.screenSpaceCameraController;
            controller.enableInputs = false;
        };

        DrawExtentHelper.prototype.getExtent = function(mn, mx) {
            var e = new Cesium.Extent();

            // Re-order so west < east and south < north
            e.west = Math.min(mn.longitude, mx.longitude);
            e.east = Math.max(mn.longitude, mx.longitude);
            e.south = Math.min(mn.latitude, mx.latitude);
            e.north = Math.max(mn.latitude, mx.latitude);

            // Check for approx equal (shouldn't require abs due to re-order)
            var epsilon = Cesium.Math.EPSILON7;

            if ((e.east - e.west) < epsilon) {
                e.east += epsilon * 2.0;
            }

            if ((e.north - e.south) < epsilon) {
                e.north += epsilon * 2.0;
            }

            return e;
        };

        DrawExtentHelper.prototype.setPolyPts = function(mn, mx) {
            this._extentPrimitive.extent = this.getExtent(mn, mx);
        };

        DrawExtentHelper.prototype.setToDegrees = function(w, s, e, n) {
            var toRad = Cesium.Math.toRadians;
            var mn = new Cesium.Cartographic(toRad(w), toRad(s));
            var mx = new Cesium.Cartographic(toRad(e), toRad(n));
            this.setPolyPts(mn, mx);
        };

        DrawExtentHelper.prototype.handleRegionStop = function(movement) {
            this.enableInput();
            var cartesian = this._scene.camera.pickEllipsoid(movement.position,
                    this._ellipsoid);
            if (cartesian) {
                this._click2 = this._ellipsoid.cartesianToCartographic(cartesian);
            }
            this._mouseHandler.destroy();

            this._finishHandler(this.getExtent(this._click1, this._click2));
        };

        DrawExtentHelper.prototype.handleRegionInter = function(movement) {
            var cartesian = this._scene.camera.pickEllipsoid(movement.endPosition,
                    this._ellipsoid);
            if (cartesian) {
                var cartographic = this._ellipsoid.cartesianToCartographic(cartesian);
                this.setPolyPts(this._click1, cartographic);
            }
        };

        DrawExtentHelper.prototype.handleRegionStart = function(movement) {
            var cartesian = this._scene.camera.pickEllipsoid(movement.position,
                    this._ellipsoid);
            if (cartesian) {
                var that = this;
                this._click1 = this._ellipsoid.cartesianToCartographic(cartesian);
                this._mouseHandler.setInputAction(function(movement) {
                    that.handleRegionStop(movement);
                }, Cesium.ScreenSpaceEventType.LEFT_UP);
                this._mouseHandler.setInputAction(function(movement) {
                    that.handleRegionInter(movement);
                }, Cesium.ScreenSpaceEventType.MOUSE_MOVE);
            }
        };

        DrawExtentHelper.prototype.start = function() {
            this.disableInput();

            var that = this;

            // Now wait for start
            this._mouseHandler.setInputAction(function(movement) {
                that.handleRegionStart(movement);
            }, Cesium.ScreenSpaceEventType.LEFT_DOWN);
        };

        // Actual instantiation...
        var myHandler = function(e) {
            var labels = new Cesium.LabelCollection();
            label = labels.add();
            scene.primitives.add(labels);

            label.setShow(true);
            label.setText('(' +
                Cesium.Math.toDegrees(e.west).toFixed(2) + ', ' +
                Cesium.Math.toDegrees(e.south).toFixed(2) + ', ' +
                Cesium.Math.toDegrees(e.east).toFixed(2) + ', ' +
                Cesium.Math.toDegrees(e.north).toFixed(2) + ')');
            label.setScale(0.7);
            label.setPosition(widget.centralBody.ellipsoid.cartographicToCartesian(e.getCenter()));
            label.setHorizontalOrigin( Cesium.HorizontalOrigin.CENTER );
        };
        var drawExtentHelper = new DrawExtentHelper(scene, myHandler);
        drawExtentHelper.start();
    }

    var widget = new Cesium.CesiumWidget('cesiumContainer');

    var ellipsoid = widget.centralBody.ellipsoid;
    var scene = widget.scene;

    pickCartographicPosition(scene, ellipsoid);

    Sandcastle.addToolbarButton('Show Cartographic Position on Mouse Over', function() {
        cleanup();
        pickCartographicPosition(scene, ellipsoid);
        Sandcastle.highlight(pickCartographicPosition);
    });

    Sandcastle.addToolbarButton('Pick Billboard', function() {
        cleanup();
        pickBillboard(scene, ellipsoid);
        Sandcastle.highlight(pickBillboard);
    });

    Sandcastle.addToolbarButton('Animate Billboard on Pick', function() {
        cleanup();
        animateBillboardOnPick(scene, ellipsoid);
        Sandcastle.highlight(animateBillboardOnPick);
    });

    Sandcastle.addToolbarButton('Fade Sensor on Click', function() {
        cleanup();
        fadeSensorOnClick(scene, ellipsoid);
        Sandcastle.highlight(fadeSensorOnClick);
    });

    Sandcastle.addToolbarButton('Layer Primitives', function() {
        cleanup();
        layerCompositePrimitive(scene, ellipsoid);
        Sandcastle.highlight(layerCompositePrimitive);
    });

    Sandcastle.addToolbarButton('Drill-Down Picking', function() {
        cleanup();
        multiPickPrimitives(scene, ellipsoid);
        Sandcastle.highlight(multiPickPrimitives);
    });

    Sandcastle.addToolbarButton('Drag to Draw Extent', function() {
        cleanup();
        drawExtent(scene, ellipsoid);
        Sandcastle.highlight(drawExtent);
    });

    Sandcastle.finishedLoading();
});
</script>
</body>
</html><|MERGE_RESOLUTION|>--- conflicted
+++ resolved
@@ -93,12 +93,7 @@
     }
 
     function cleanup() {
-<<<<<<< HEAD
-        widget.scene.getPrimitives().removeAll();
-        widget.scene.getPrimitives().sortPrimitives = true;
-=======
         widget.scene.primitives.removeAll();
->>>>>>> ea9135ce
         handler = handler && handler.destroy();
     }
 
@@ -260,13 +255,7 @@
         Sandcastle.declare(layerCompositePrimitive);    // For highlighting in Sandcastle.
         addOverlappingPolygons(scene, ellipsoid);
 
-<<<<<<< HEAD
-        var primitives = scene.getPrimitives();
-        primitives.sortPrimitives = false;
-        
-=======
         var primitives = scene.primitives;
->>>>>>> ea9135ce
         // Move the primitive that the mouse is over to the top.
         handler = new Cesium.ScreenSpaceEventHandler(scene.canvas);
             handler.setInputAction(function(movement) {
@@ -282,13 +271,7 @@
         Sandcastle.declare(multiPickPrimitives);    // For highlighting in Sandcastle.
         addOverlappingPolygons(scene, ellipsoid);
 
-<<<<<<< HEAD
-        var primitives = scene.getPrimitives();
-        primitives.sortPrimitives = false;
-        
-=======
         var primitives = scene.primitives;
->>>>>>> ea9135ce
         // Move the primitive that the mouse is over to the top.
         handler = new Cesium.ScreenSpaceEventHandler(scene.canvas);
             handler.setInputAction(function(movement) {
