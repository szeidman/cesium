define([
        '../Core/AssociativeArray',
        '../Core/BoundingSphere',
        '../Core/Color',
        '../Core/defined',
        '../Core/destroyObject',
        '../Core/DeveloperError',
        '../Core/Matrix4',
        '../Scene/ColorBlendMode',
        '../Scene/HeightReference',
        '../Scene/Model',
        '../Scene/ModelAnimationLoop',
        '../Scene/ShadowMode',
        './BoundingSphereState',
        './Property'
    ], function(
        AssociativeArray,
        BoundingSphere,
        Color,
        defined,
        destroyObject,
        DeveloperError,
        Matrix4,
        ColorBlendMode,
        HeightReference,
        Model,
        ModelAnimationLoop,
        ShadowMode,
        BoundingSphereState,
        Property) {
    'use strict';

    var defaultScale = 1.0;
    var defaultMinimumPixelSize = 0.0;
    var defaultIncrementallyLoadTextures = true;
    var defaultClampAnimations = true;
    var defaultShadows = ShadowMode.ENABLED;
    var defaultHeightReference = HeightReference.NONE;
    var defaultSilhouetteColor = Color.RED;
    var defaultSilhouetteSize = 0.0;
    var defaultColor = Color.WHITE;
    var defaultColorBlendMode = ColorBlendMode.HIGHLIGHT;
    var defaultColorBlendAmount = 0.5;

    var modelMatrixScratch = new Matrix4();
    var nodeMatrixScratch = new Matrix4();

    /**
     * A {@link Visualizer} which maps {@link Entity#model} to a {@link Model}.
     * @alias ModelVisualizer
     * @constructor
     *
     * @param {Scene} scene The scene the primitives will be rendered in.
     * @param {EntityCollection} entityCollection The entityCollection to visualize.
     */
    function ModelVisualizer(scene, entityCollection) {
        //>>includeStart('debug', pragmas.debug);
        if (!defined(scene)) {
            throw new DeveloperError('scene is required.');
        }
        if (!defined(entityCollection)) {
            throw new DeveloperError('entityCollection is required.');
        }
        //>>includeEnd('debug');

        entityCollection.collectionChanged.addEventListener(ModelVisualizer.prototype._onCollectionChanged, this);

        this._scene = scene;
        this._primitives = scene.primitives;
        this._entityCollection = entityCollection;
        this._modelHash = {};
        this._entitiesToVisualize = new AssociativeArray();
        this._onCollectionChanged(entityCollection, entityCollection.values, [], []);
    }

    /**
     * Updates models created this visualizer to match their
     * Entity counterpart at the given time.
     *
     * @param {JulianDate} time The time to update to.
     * @returns {Boolean} This function always returns true.
     */
    ModelVisualizer.prototype.update = function(time) {
        //>>includeStart('debug', pragmas.debug);
        if (!defined(time)) {
            throw new DeveloperError('time is required.');
        }
        //>>includeEnd('debug');

        var entities = this._entitiesToVisualize.values;
        var modelHash = this._modelHash;
        var primitives = this._primitives;

        for (var i = 0, len = entities.length; i < len; i++) {
            var entity = entities[i];
            var modelGraphics = entity._model;

            var uri;
            var modelData = modelHash[entity.id];
            var show = entity.isShowing && entity.isAvailable(time) && Property.getValueOrDefault(modelGraphics._show, time, true);

            var modelMatrix;
            if (show) {
                modelMatrix = entity.computeModelMatrix(time, modelMatrixScratch);
                uri = Property.getValueOrUndefined(modelGraphics._uri, time);
                show = defined(modelMatrix) && defined(uri);
            }

            if (!show) {
                if (defined(modelData)) {
                    modelData.modelPrimitive.show = false;
                }
                continue;
            }

            var model = defined(modelData) ? modelData.modelPrimitive : undefined;
            if (!defined(model) || uri !== modelData.uri) {
                if (defined(model)) {
                    primitives.removeAndDestroy(model);
                    delete modelHash[entity.id];
                }
                model = Model.fromGltf({
                    url : uri,
                    incrementallyLoadTextures : Property.getValueOrDefault(modelGraphics._incrementallyLoadTextures, time, defaultIncrementallyLoadTextures),
                    scene : this._scene
                });

                model.readyPromise.otherwise(onModelError);

                model.id = entity;
                primitives.add(model);

                modelData = {
                    modelPrimitive : model,
                    uri : uri,
                    animationsRunning : false,
                    nodeTransformationsScratch : {},
                    originalNodeMatrixHash : {}
                };
                modelHash[entity.id] = modelData;
            }

            model.show = true;
            model.scale = Property.getValueOrDefault(modelGraphics._scale, time, defaultScale);
            model.minimumPixelSize = Property.getValueOrDefault(modelGraphics._minimumPixelSize, time, defaultMinimumPixelSize);
            model.maximumScale = Property.getValueOrUndefined(modelGraphics._maximumScale, time);
            model.modelMatrix = Matrix4.clone(modelMatrix, model.modelMatrix);
            model.shadows = Property.getValueOrDefault(modelGraphics._shadows, time, defaultShadows);
            model.heightReference = Property.getValueOrDefault(modelGraphics._heightReference, time, defaultHeightReference);
            model.distanceDisplayCondition = Property.getValueOrUndefined(modelGraphics._distanceDisplayCondition, time);
            model.silhouetteColor = Property.getValueOrDefault(modelGraphics._silhouetteColor, time, defaultSilhouetteColor, model._silhouetteColor);
            model.silhouetteSize = Property.getValueOrDefault(modelGraphics._silhouetteSize, time, defaultSilhouetteSize);
            model.color = Property.getValueOrDefault(modelGraphics._color, time, defaultColor, model._color);
            model.colorBlendMode = Property.getValueOrDefault(modelGraphics._colorBlendMode, time, defaultColorBlendMode);
            model.colorBlendAmount = Property.getValueOrDefault(modelGraphics._colorBlendAmount, time, defaultColorBlendAmount);
<<<<<<< HEAD
            model.clippingPlanes = Property.getValueOrUndefined(modelGraphics._clippingPlanes, time);
=======
            model.clampAnimations = Property.getValueOrDefault(modelGraphics._clampAnimations, time, defaultClampAnimations);
>>>>>>> 5a463ba1

            if (model.ready) {
                var runAnimations = Property.getValueOrDefault(modelGraphics._runAnimations, time, true);
                if (modelData.animationsRunning !== runAnimations) {
                    if (runAnimations) {
                        model.activeAnimations.addAll({
                            loop : ModelAnimationLoop.REPEAT
                        });
                    } else {
                        model.activeAnimations.removeAll();
                    }
                    modelData.animationsRunning = runAnimations;
                }

                // Apply node transformations
                var nodeTransformations = Property.getValueOrUndefined(modelGraphics._nodeTransformations, time, modelData.nodeTransformationsScratch);
                if (defined(nodeTransformations)) {
                    var originalNodeMatrixHash = modelData.originalNodeMatrixHash;
                    var nodeNames = Object.keys(nodeTransformations);
                    for (var nodeIndex = 0, nodeLength = nodeNames.length; nodeIndex < nodeLength; ++nodeIndex) {
                        var nodeName = nodeNames[nodeIndex];

                        var nodeTransformation = nodeTransformations[nodeName];
                        if (!defined(nodeTransformation)) {
                            continue;
                        }

                        var modelNode = model.getNode(nodeName);
                        if (!defined(modelNode)) {
                            continue;
                        }

                        var originalNodeMatrix = originalNodeMatrixHash[nodeName];
                        if (!defined(originalNodeMatrix)) {
                            originalNodeMatrix = modelNode.matrix.clone();
                            originalNodeMatrixHash[nodeName] = originalNodeMatrix;
                        }

                        var transformationMatrix = Matrix4.fromTranslationRotationScale(nodeTransformation, nodeMatrixScratch);
                        modelNode.matrix = Matrix4.multiply(originalNodeMatrix, transformationMatrix, transformationMatrix);
                    }
                }
            }
        }

        return true;
    };

    /**
     * Returns true if this object was destroyed; otherwise, false.
     *
     * @returns {Boolean} True if this object was destroyed; otherwise, false.
     */
    ModelVisualizer.prototype.isDestroyed = function() {
        return false;
    };

    /**
     * Removes and destroys all primitives created by this instance.
     */
    ModelVisualizer.prototype.destroy = function() {
        this._entityCollection.collectionChanged.removeEventListener(ModelVisualizer.prototype._onCollectionChanged, this);
        var entities = this._entitiesToVisualize.values;
        var modelHash = this._modelHash;
        var primitives = this._primitives;
        for (var i = entities.length - 1; i > -1; i--) {
            removeModel(this, entities[i], modelHash, primitives);
        }
        return destroyObject(this);
    };

    /**
     * Computes a bounding sphere which encloses the visualization produced for the specified entity.
     * The bounding sphere is in the fixed frame of the scene's globe.
     *
     * @param {Entity} entity The entity whose bounding sphere to compute.
     * @param {BoundingSphere} result The bounding sphere onto which to store the result.
     * @returns {BoundingSphereState} BoundingSphereState.DONE if the result contains the bounding sphere,
     *                       BoundingSphereState.PENDING if the result is still being computed, or
     *                       BoundingSphereState.FAILED if the entity has no visualization in the current scene.
     * @private
     */
    ModelVisualizer.prototype.getBoundingSphere = function(entity, result) {
        //>>includeStart('debug', pragmas.debug);
        if (!defined(entity)) {
            throw new DeveloperError('entity is required.');
        }
        if (!defined(result)) {
            throw new DeveloperError('result is required.');
        }
        //>>includeEnd('debug');

        var modelData = this._modelHash[entity.id];
        if (!defined(modelData)) {
            return BoundingSphereState.FAILED;
        }

        var model = modelData.modelPrimitive;
        if (!defined(model) || !model.show) {
            return BoundingSphereState.FAILED;
        }

        if (!model.ready) {
            return BoundingSphereState.PENDING;
        }

        if (model.heightReference === HeightReference.NONE) {
            BoundingSphere.transform(model.boundingSphere, model.modelMatrix, result);
        } else {
            if (!defined(model._clampedModelMatrix)) {
                return BoundingSphereState.PENDING;
            }
            BoundingSphere.transform(model.boundingSphere, model._clampedModelMatrix, result);
        }
        return BoundingSphereState.DONE;
    };

    /**
     * @private
     */
    ModelVisualizer.prototype._onCollectionChanged = function(entityCollection, added, removed, changed) {
        var i;
        var entity;
        var entities = this._entitiesToVisualize;
        var modelHash = this._modelHash;
        var primitives = this._primitives;

        for (i = added.length - 1; i > -1; i--) {
            entity = added[i];
            if (defined(entity._model) && defined(entity._position)) {
                entities.set(entity.id, entity);
            }
        }

        for (i = changed.length - 1; i > -1; i--) {
            entity = changed[i];
            if (defined(entity._model) && defined(entity._position)) {
                clearNodeTransformationsScratch(entity, modelHash);
                entities.set(entity.id, entity);
            } else {
                removeModel(this, entity, modelHash, primitives);
                entities.remove(entity.id);
            }
        }

        for (i = removed.length - 1; i > -1; i--) {
            entity = removed[i];
            removeModel(this, entity, modelHash, primitives);
            entities.remove(entity.id);
        }
    };

    function removeModel(visualizer, entity, modelHash, primitives) {
        var modelData = modelHash[entity.id];
        if (defined(modelData)) {
            primitives.removeAndDestroy(modelData.modelPrimitive);
            delete modelHash[entity.id];
        }
    }

    function clearNodeTransformationsScratch(entity, modelHash) {
        var modelData = modelHash[entity.id];
        if (defined(modelData)) {
            modelData.nodeTransformationsScratch = {};
        }
    }

    function onModelError(error) {
        console.error(error);
    }

    return ModelVisualizer;
});<|MERGE_RESOLUTION|>--- conflicted
+++ resolved
@@ -153,11 +153,8 @@
             model.color = Property.getValueOrDefault(modelGraphics._color, time, defaultColor, model._color);
             model.colorBlendMode = Property.getValueOrDefault(modelGraphics._colorBlendMode, time, defaultColorBlendMode);
             model.colorBlendAmount = Property.getValueOrDefault(modelGraphics._colorBlendAmount, time, defaultColorBlendAmount);
-<<<<<<< HEAD
             model.clippingPlanes = Property.getValueOrUndefined(modelGraphics._clippingPlanes, time);
-=======
             model.clampAnimations = Property.getValueOrDefault(modelGraphics._clampAnimations, time, defaultClampAnimations);
->>>>>>> 5a463ba1
 
             if (model.ready) {
                 var runAnimations = Property.getValueOrDefault(modelGraphics._runAnimations, time, true);
