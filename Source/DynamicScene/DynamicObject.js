/*global define*/
define(['../Core/createGuid',
        '../Core/defaultValue',
        '../Core/defined',
        '../Core/defineProperties',
        '../Core/DeveloperError',
        '../Core/Event',
        '../Core/JulianDate',
        '../Core/TimeInterval',
        './createDynamicPropertyDescriptor'
    ], function(
        createGuid,
        defaultValue,
        defined,
        defineProperties,
        DeveloperError,
        Event,
        JulianDate,
        TimeInterval,
        createDynamicPropertyDescriptor) {
    "use strict";

    var reservedPropertyNames = ['cachedAvailabilityDate', 'cachedAvailabilityValue', 'id', 'propertyChanged', //
                                 'propertyNames', 'isAvailable', 'clean', 'merge', 'addProperty', 'removeProperty'];

    /**
     * DynamicObject instances are the primary data store for processed data.
     * They are used primarily by the visualizers to create and maintain graphic
     * primitives that represent the DynamicObject's properties at a specific time.
     * @alias DynamicObject
     * @constructor
     *
     * @param {String} [id] A unique identifier for this object.  If no id is provided, a GUID is generated.
     *
     * @see Property
     * @see DynamicObjectCollection
     */
    var DynamicObject = function(id) {
        this._cachedAvailabilityDate = undefined;
        this._cachedAvailabilityValue = undefined;

        if (!defined(id)) {
            id = createGuid();
        }

        this._id = id;
        this._availability = undefined;
        this._position = undefined;
        this._orientation = undefined;
        this._billboard = undefined;
        this._cone = undefined;
        this._ellipsoid = undefined;
        this._ellipse = undefined;
        this._label = undefined;
        this._name = undefined;
        this._parent = undefined;
        this._path = undefined;
        this._point = undefined;
        this._polygon = undefined;
        this._polyline = undefined;
        this._pyramid = undefined;
        this._vertexPositions = undefined;
        this._vector = undefined;
        this._viewFrom = undefined;
<<<<<<< HEAD
        this._uiShow = true;
=======
        this._description = undefined;
>>>>>>> 6f752e44

        this._propertyChanged = new Event();
        this._propertyNames = ['parent', 'position', 'orientation', 'billboard', //
                               'cone', 'ellipsoid', 'ellipse', 'label', 'path', 'point', 'polygon', //
                               'polyline', 'pyramid', 'vertexPositions', 'vector', 'viewFrom', 'description'];
    };

    defineProperties(DynamicObject.prototype, {
        /**
         * Gets the event that is raised whenever a new property is assigned.
         * @memberof DynamicObject.prototype
         * @type {Event}
         */
        propertyChanged : {
            get : function() {
                return this._propertyChanged;
            }
        },
        /**
         * Gets the names of all properties registed on this instance.
         * @memberof DynamicObject.prototype
         * @type {Event}
         */
        propertyNames : {
            get : function() {
                return this._propertyNames;
            }
        },
        /**
         * Gets the unique ID associated with this object.
         * @memberof DynamicObject.prototype
         * @type {String}
         */
        id : {
            get : function() {
                return this._id;
            }
        },
        /**
         * Gets or sets the name of the object.  The name is intended for end-user
         * consumption and does not need to be unique.
         * @memberof DynamicObject.prototype
         * @type {String}
         */
        name : {
            configurable : false,
            get : function() {
                return this._name;
            },
            set : function(value) {
                var oldValue = this._name;
                if (oldValue !== value) {
                    this._name = value;
                    this._propertyChanged.raiseEvent(this, 'name', value, oldValue);
                }
            }
        },
        /**
         * Gets or sets a boolean value indicating if the object should be displayed.
         * This is a constant value to be used by the UI and when false, overrides
         * any value specifed by the show property.
         * @memberof DynamicObject.prototype
         * @type {Boolean}
         */
        uiShow : {
            configurable : false,
            get : function() {
                return this._uiShow;
            },
            set : function(value) {
                var oldValue = this._uiShow;
                if (oldValue !== value) {
                    this._uiShow = value;
                    this._propertyChanged.raiseEvent(this, 'uiShow', value, oldValue);
                }
            }
        },
        /**
         * The availability, if any, associated with this object.
         * If availability is undefined, it is assumed that this object's
         * other properties will return valid data for any provided time.
         * If availability exists, the objects other properties will only
         * provide valid data if queried within the given interval.
         * @memberof DynamicObject.prototype
         * @type {TimeIntervalCollection}
         */
        availability : createDynamicPropertyDescriptor('availability', '_availability'),
        /**
         * Gets or sets the position.
         * @memberof DynamicObject.prototype
         * @type {PositionProperty}
         */
        position : createDynamicPropertyDescriptor('position', '_position'),
        /**
         * Gets or sets the orientation.
         * @memberof DynamicObject.prototype
         * @type {Property}
         */
        orientation : createDynamicPropertyDescriptor('orientation', '_orientation'),
        /**
         * Gets or sets the suggested initial offset for viewing this object
         * with the camera.  The offset is defined in the east-north-up reference frame.
         * @memberof DynamicObject.prototype
         * @type {Cartesian3}
         */
        viewFrom : createDynamicPropertyDescriptor('viewFrom', '_viewFrom'),
        /**
         * Gets or sets the billboard.
         * @memberof DynamicObject.prototype
         * @type {DynamicBillboard}
         */
        billboard : createDynamicPropertyDescriptor('billboard', '_billboard'),
        /**
         * Gets or sets the cone.
         * @memberof DynamicObject.prototype
         * @type {DynamicCone}
         */
        cone : createDynamicPropertyDescriptor('cone', '_cone'),

        /**
         * Gets or sets the ellipsoid.
         * @memberof DynamicObject.prototype
         * @type {DynamicEllipsoid}
         */
        ellipsoid : createDynamicPropertyDescriptor('ellipsoid', '_ellipsoid'),
        /**
         * Gets or sets the ellipse.
         * @memberof DynamicObject.prototype
         * @type {DynamicEllipse}
         */
        ellipse : createDynamicPropertyDescriptor('ellipse', '_ellipse'),
        /**
         * Gets or sets the label.
         * @memberof DynamicObject.prototype
         * @type {DynamicLabel}
         */
        label : createDynamicPropertyDescriptor('label', '_label'),
        /**
         * Gets or sets the parent object.
         * @memberof DynamicObject.prototype
         * @type {DynamicObject}
         */
        parent : createDynamicPropertyDescriptor('parent', '_parent'),
        /**
         * Gets or sets the path.
         * @memberof DynamicObject.prototype
         * @type {DynamicPath}
         */
        path : createDynamicPropertyDescriptor('path', '_path'),
        /**
         * Gets or sets the point graphic.
         * @memberof DynamicObject.prototype
         * @type {DynamicPoint}
         */
        point : createDynamicPropertyDescriptor('point', '_point'),
        /**
         * Gets or sets the polygon.
         * @memberof DynamicObject.prototype
         * @type {DynamicPolygon}
         */
        polygon : createDynamicPropertyDescriptor('polygon', '_polygon'),
        /**
         * Gets or sets the polyline.
         * @memberof DynamicObject.prototype
         * @type {DynamicPolyline}
         */
        polyline : createDynamicPropertyDescriptor('polyline', '_polyline'),
        /**
         * Gets or sets the pyramid.
         * @memberof DynamicObject.prototype
         * @type {DynamicPyramid}
         */
        pyramid : createDynamicPropertyDescriptor('pyramid', '_pyramid'),
        /**
         * Gets or sets the vertex positions.
         * @memberof DynamicObject.prototype
         * @type {Property}
         */
        vertexPositions : createDynamicPropertyDescriptor('vertexPositions', '_vertexPositions'),
        /**
         * Gets or sets the vector.
         * @memberof DynamicObject.prototype
         * @type {DynamicVector}
         */
        vector : createDynamicPropertyDescriptor('vector', '_vector'),
        /**
         * Gets or sets the description.
         * @memberof DynamicObject.prototype
         * @type {Property}
         */
        description : createDynamicPropertyDescriptor('description', '_description')
    });

    /**
     * Given a time, returns true if this object should have data during that time.
     * @memberof DynamicObject
     *
     * @param {JulianDate} time The time to check availability for.
     * @exception {DeveloperError} time is required.
     * @returns true if the object should have data during the provided time, false otherwise.
     */
    DynamicObject.prototype.isAvailable = function(time) {
        //>>includeStart('debug', pragmas.debug);
        if (!defined(time)) {
            throw new DeveloperError('time is required.');
        }
        //>>includeEnd('debug');

        var availability = this._availability;
        return !defined(availability) || availability.contains(time);
    };

    /**
     * Adds a property to this object.  Once a property is added, it can be
     * observed with {@link DynamicObject.propertyChanged} and composited
     * with {@link CompositeDynamicObjectCollection}
     * @memberof DynamicObject
     *
     * @param propertyName The name of the property to add.
     *
     * @exception {DeveloperError} propertyName is required.
     * @exception {DeveloperError} "propertyName" is a reserved property name.
     * @exception {DeveloperError} "propertyName" is already a registered property.
     */
    DynamicObject.prototype.addProperty = function(propertyName) {
        var propertyNames = this._propertyNames;

        //>>includeStart('debug', pragmas.debug);
        if (!defined(propertyName)) {
            throw new DeveloperError('propertyName is required.');
        }
        if (propertyNames.indexOf(propertyName) !== -1) {
            throw new DeveloperError(propertyName + ' is already a registered property.');
        }
        if (reservedPropertyNames.indexOf(propertyName) !== -1) {
            throw new DeveloperError(propertyName + ' is a reserved property name.');
        }
        //>>includeEnd('debug');

        propertyNames.push(propertyName);
        Object.defineProperty(this, propertyName, createDynamicPropertyDescriptor(propertyName, '_' + propertyName, true));
    };

    /**
     * Removed a property previously added with addProperty.
     * @memberof DynamicObject
     *
     * @param propertyName The name of the property to remove.
     *
     * @exception {DeveloperError} propertyName is required.
     * @exception {DeveloperError} "propertyName" is a reserved property name.
     * @exception {DeveloperError} "propertyName" is not a registered property.
     */
    DynamicObject.prototype.removeProperty = function(propertyName) {
        var propertyNames = this._propertyNames;

        //>>includeStart('debug', pragmas.debug);
        if (!defined(propertyName)) {
            throw new DeveloperError('propertyName is required.');
        }
        if (reservedPropertyNames.indexOf(propertyName) !== -1) {
            throw new DeveloperError(propertyName + ' is a reserved property name.');
        }
        if (propertyNames.indexOf(propertyName) === -1) {
            throw new DeveloperError(propertyName + ' is not a registered property.');
        }
        //>>includeEnd('debug');

        this._propertyNames.push(propertyName);
        delete this[propertyName];
    };

    /**
     * Assigns each unassigned property on this object to the value
     * of the same property on the provided source object.
     * @memberof DynamicObject
     *
     * @param {DynamicObject} source The object to be merged into this object.
     * @exception {DeveloperError} source is required.
     */
    DynamicObject.prototype.merge = function(source) {
        //>>includeStart('debug', pragmas.debug);
        if (!defined(source)) {
            throw new DeveloperError('source is required.');
        }
        //>>includeEnd('debug');

        //Name and availability are not Property objects and are currently handled differently.
        this.name = defaultValue(this.name, source.name);
        this.availability = defaultValue(source.availability, this.availability);

        var propertyNames = this._propertyNames;
        var propertyNamesLength = propertyNames.length;
        for ( var i = 0; i < propertyNamesLength; i++) {
            var name = propertyNames[i];
            var targetProperty = this[name];
            var sourceProperty = source[name];
            if (defined(sourceProperty)) {
                if (defined(targetProperty)) {
                    if (defined(targetProperty.merge)) {
                        targetProperty.merge(sourceProperty);
                    }
                } else if (defined(sourceProperty.merge) && defined(sourceProperty.clone)) {
                    this[name] = sourceProperty.clone();
                } else {
                    this[name] = sourceProperty;
                }
            }
        }
    };

    return DynamicObject;
});<|MERGE_RESOLUTION|>--- conflicted
+++ resolved
@@ -62,11 +62,8 @@
         this._vertexPositions = undefined;
         this._vector = undefined;
         this._viewFrom = undefined;
-<<<<<<< HEAD
         this._uiShow = true;
-=======
         this._description = undefined;
->>>>>>> 6f752e44
 
         this._propertyChanged = new Event();
         this._propertyNames = ['parent', 'position', 'orientation', 'billboard', //
