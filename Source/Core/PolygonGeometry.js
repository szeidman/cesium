--- conflicted
+++ resolved
@@ -679,21 +679,13 @@
 
         if (extrude) {
             for (i = 0; i < polygons.length; i++) {
-<<<<<<< HEAD
-                geometry = createGeometryFromPositionsExtruded(ellipsoid, polygons[i], granularity, polygonHierarchy[i], perPositionHeight);
+                geometry = createGeometryFromPositionsExtruded(ellipsoid, polygons[i], granularity, hierarchy[i], perPositionHeight);
                 if (!open) {
                     topAndBottom = geometry.topAndBottom;
                     topAndBottom.geometry = PolygonGeometryLibrary.scaleToGeodeticHeightExtruded(topAndBottom.geometry, height, extrudedHeight, ellipsoid, perPositionHeight);
                     topAndBottom.geometry = computeAttributes(vertexFormat, topAndBottom.geometry, outerPositions, ellipsoid, stRotation, true, false);
                     geometries.push(topAndBottom);
                 }
-=======
-                geometry = createGeometryFromPositionsExtruded(ellipsoid, polygons[i], granularity, hierarchy[i], perPositionHeight);
-                topAndBottom = geometry.topAndBottom;
-                topAndBottom.geometry = PolygonGeometryLibrary.scaleToGeodeticHeightExtruded(topAndBottom.geometry, height, extrudedHeight, ellipsoid, perPositionHeight);
-                topAndBottom.geometry = computeAttributes(vertexFormat, topAndBottom.geometry, outerPositions, ellipsoid, stRotation, true, false);
-                geometries.push(topAndBottom);
->>>>>>> bf381960
 
                 walls = geometry.walls;
                 for ( var k = 0; k < walls.length; k++) {
