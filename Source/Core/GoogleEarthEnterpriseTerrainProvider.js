--- conflicted
+++ resolved
@@ -410,13 +410,6 @@
         var parentInfo;
         var q = quadKey;
         var terrainVersion = -1;
-<<<<<<< HEAD
-            switch (terrainState) {
-                case TerrainState.SELF: // We have terrain and have retrieved it before
-                    terrainVersion = info.terrainVersion;
-                    break;
-                case TerrainState.PARENT: // We have terrain in our parent
-=======
         switch (terrainState) {
             case TerrainState.SELF: // We have terrain and have retrieved it before
                 terrainVersion = info.terrainVersion;
@@ -430,20 +423,14 @@
                 if (info.hasTerrain()) {
                     terrainVersion = info.terrainVersion; // We should have terrain
                 } else {
->>>>>>> ff31384c
                     q = q.substring(0, q.length - 1);
                     parentInfo = metadata.getTileInformationFromQuadKey(q);
                     if (defined(parentInfo) && parentInfo.hasTerrain()) {
                         terrainVersion = parentInfo.terrainVersion; // Try checking in the parent
                     }
-<<<<<<< HEAD
-                    break;
-            }
-=======
                 }
                 break;
         }
->>>>>>> ff31384c
 
         // We can't figure out where to get the terrain
         if (terrainVersion < 0) {
