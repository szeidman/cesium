/*global define*/
define([
        './DeveloperError',
        './Math',
        './Cartesian2',
        './Cartesian3',
        './Ellipsoid',
        './EllipsoidTangentPlane',
        './defaultValue',
        './pointInsideTriangle2D',
        './ComponentDatatype',
        './PrimitiveType',
        './Queue',
        './WindingOrder',
        './IntersectionTests',
        './Plane'
    ], function(
        DeveloperError,
        CesiumMath,
        Cartesian2,
        Cartesian3,
        Ellipsoid,
        EllipsoidTangentPlane,
        defaultValue,
        pointInsideTriangle2D,
        ComponentDatatype,
        PrimitiveType,
        Queue,
        WindingOrder,
        IntersectionTests,
        Plane) {
    "use strict";

    function DoublyLinkedList() {
        this.head = undefined;
        this.tail = undefined;
        this.length = 0;
    }

    DoublyLinkedList.prototype.add = function(item) {
        if (typeof item !== 'undefined') {
            var node = {
                item : item,
                previous : this.tail,
                next : undefined
            };

            if (typeof this.tail !== 'undefined') {
                this.tail.next = node;
                this.tail = node;
            } else {
                // Insert into empty list.
                this.head = node;
                this.tail = node;
            }

            ++this.length;
        }
    };

    DoublyLinkedList.prototype.remove = function(item) {
        if (typeof item !== 'undefined') {
            if (typeof item.previous !== 'undefined' && typeof item.next  !== 'undefined') {
                item.previous.next = item.next;
                item.next.previous = item.previous;
            } else if (typeof item.previous  !== 'undefined') {
                // Remove last node.
                item.previous.next = undefined;
                this.tail = item.previous;
            } else if (typeof item.next !== 'undefined') {
                // Remove first node.
                item.next.previous = undefined;
                this.head = item.next;
            } else {
                // Remove last node in linked list.
                this.head = undefined;
                this.tail = undefined;
            }

            --this.length;
        }
    };

    function isTipConvex(p0, p1, p2) {
        var u = p1.subtract(p0);
        var v = p2.subtract(p1);

        // Use the sign of the z component of the cross product
        return ((u.x * v.y) - (u.y * v.x)) >= 0.0;
    }

    /**
     * Returns the index of the vertex with the maximum X value.
     *
     * @param {Array} positions An array of the Cartesian points defining the polygon's vertices.
     * @returns {Number} The index of the positions with the maximum X value.
     *
     * @private
     */
    function getRightmostPositionIndex(positions) {
        var maximumX = positions[0].x;
        var rightmostPositionIndex = 0;
        for ( var i = 0; i < positions.length; i++) {
            if (positions[i].x > maximumX) {
                maximumX = positions[i].x;
                rightmostPositionIndex = i;
            }
        }
        return rightmostPositionIndex;
    }

    /**
     * Returns the index of the ring that contains the rightmost vertex.
     *
     * @param {Array} rings An array of arrays of Cartesians. Each array contains the vertices defining a polygon.
     * @returns {Number} The index of the ring containing the rightmost vertex.
     *
     * @private
     */
    function getRightmostRingIndex(rings) {
        var rightmostX = rings[0][0].x;
        var rightmostRingIndex = 0;
        for ( var ring = 0; ring < rings.length; ring++) {
            var maximumX = rings[ring][getRightmostPositionIndex(rings[ring])].x;
            if (maximumX > rightmostX) {
                rightmostX = maximumX;
                rightmostRingIndex = ring;
            }
        }

        return rightmostRingIndex;
    }

    /**
     * Returns a list containing the reflex vertices for a given polygon.
     *
     * @param {Array} polygon An array of Cartesian elements defining the polygon.
     * @returns {Array}
     *
     * @private
     */
    function getReflexVertices(polygon) {
        var reflexVertices = [];
        for ( var i = 0; i < polygon.length; i++) {
            var p0 = polygon[((i - 1) + polygon.length) % polygon.length];
            var p1 = polygon[i];
            var p2 = polygon[(i + 1) % polygon.length];

            if (!isTipConvex(p0, p1, p2)) {
                reflexVertices.push(p1);
            }
        }
        return reflexVertices;
    }

    /**
     * Returns true if the given point is contained in the list of positions.
     *
     * @param {Array} positions A list of Cartesian elements defining a polygon.
     * @param {Cartesian} point The point to check.
     * @returns {Boolean} <code>true></code> if <code>point</code> is found in <code>polygon</code>, <code>false</code> otherwise.
     *
     * @private
     */
    function isVertex(positions, point) {
        for ( var i = 0; i < positions.length; i++) {
            if (point.equals(positions[i])) {
                return true;
            }
        }
        return false;
    }

    /**
     * Given a point inside a polygon, find the nearest point directly to the right that lies on one of the polygon's edges.
     *
     * @param {Cartesian} point A point inside the polygon defined by <code>ring</code>.
     * @param {Array} ring A list of Cartesian points defining a polygon.
     * @param {Array} [edgeIndices]  An array containing the indices two endpoints of the edge containing the intersection.
     *
     * @returns {Cartesian} The intersection point.
     * @private
     */
    function intersectPointWithRing(point, ring, edgeIndices) {
        edgeIndices = defaultValue(edgeIndices, []);

        var minDistance = Number.MAX_VALUE;
        var rightmostVertexIndex = getRightmostPositionIndex(ring);
        var intersection = new Cartesian3(ring[rightmostVertexIndex].x, point.y, 0.0);
        edgeIndices.push(rightmostVertexIndex);
        edgeIndices.push((rightmostVertexIndex + 1) % ring.length);

        var boundaryMinX = ring[0].x;
        var boundaryMaxX = boundaryMinX;
        for ( var i = 1; i < ring.length; ++i) {
            if (ring[i].x < boundaryMinX) {
                boundaryMinX = ring[i].x;
            } else if (ring[i].x > boundaryMaxX) {
                boundaryMaxX = ring[i].x;
            }
        }
        boundaryMaxX += (boundaryMaxX - boundaryMinX);
        var point2 = new Cartesian3(boundaryMaxX, point.y, 0.0);

        // Find the nearest intersection.
        for (i = 0; i < ring.length; i++) {
            var v1 = ring[i];
            var v2 = ring[(i + 1) % ring.length];

            if (((v1.x >= point.x) || (v2.x >= point.x)) && (((v1.y >= point.y) && (v2.y <= point.y)) || ((v1.y <= point.y) && (v2.y >= point.y)))) {
                var temp = ((v2.y - v1.y) * (point2.x - point.x)) - ((v2.x - v1.x) * (point2.y - point.y));
                if (temp !== 0.0) {
                    temp = 1.0 / temp;
                    var ua = (((v2.x - v1.x) * (point.y - v1.y)) - ((v2.y - v1.y) * (point.x - v1.x))) * temp;
                    var ub = (((point2.x - point.x) * (point.y - v1.y)) - ((point2.y - point.y) * (point.x - v1.x))) * temp;
                    if ((ua >= 0.0) && (ua <= 1.0) && (ub >= 0.0) && (ub <= 1.0)) {
                        var tempIntersection = new Cartesian2(point.x + ua * (point2.x - point.x), point.y + ua * (point2.y - point.y));
                        var dist = tempIntersection.subtract(point);
                        temp = dist.magnitudeSquared();
                        if (temp < minDistance) {
                            intersection = tempIntersection;
                            minDistance = temp;
                            edgeIndices[0] = i;
                            edgeIndices[1] = (i + 1) % ring.length;
                        }
                    }
                }
            }
        }

        return intersection;
    }

    /**
     * Given an outer ring and multiple inner rings, determine the point on the outer ring that is visible
     * to the rightmost vertex of the rightmost inner ring.
     *
     * @param {Array} outerRing An array of Cartesian points defining the outer boundary of the polygon.
     * @param {Array} innerRings An array of arrays of Cartesian points, where each array represents a hole in the polygon.
     * @returns {Number} The index of the vertex in <code>outerRing</code> that is mutually visible to the rightmost vertex in <code>inenrRing</code>.
     *
     * @private
     */
    function getMutuallyVisibleVertexIndex(outerRing, innerRings) {
        var innerRingIndex = getRightmostRingIndex(innerRings);
        var innerRing = innerRings[innerRingIndex];
        var innerRingVertexIndex = getRightmostPositionIndex(innerRing);
        var innerRingVertex = innerRing[innerRingVertexIndex];
        var edgeIndices = [];
        var intersection = intersectPointWithRing(innerRingVertex, outerRing, edgeIndices);

        var visibleVertex;
        if (isVertex(outerRing, intersection)) {
            visibleVertex = intersection;
        } else {
            // Set P to be the edge endpoint closest to the inner ring vertex
            var d1 = (outerRing[edgeIndices[0]].subtract(innerRingVertex)).magnitudeSquared();
            var d2 = (outerRing[edgeIndices[1]].subtract(innerRingVertex)).magnitudeSquared();
            var p = (d1 < d2) ? outerRing[edgeIndices[0]] : outerRing[edgeIndices[1]];

            var reflexVertices = getReflexVertices(outerRing);
            var reflexIndex = reflexVertices.indexOf(p);
            if (reflexIndex !== -1) {
                reflexVertices.splice(reflexIndex, 1); // Do not include p if it happens to be reflex.
            }

            var pointsInside = [];
            for ( var i = 0; i < reflexVertices.length; i++) {
                var vertex = reflexVertices[i];
                if (pointInsideTriangle2D(vertex, innerRingVertex, intersection, p)) {
                    pointsInside.push(vertex);
                }
            }

            // If all reflexive vertices are outside the triangle formed by points
            // innerRingVertex, intersection and P, then P is the visible vertex.
            // Otherwise, return the reflex vertex that minimizes the angle between <1,0> and <k, reflex>.
            var minAngle = Number.MAX_VALUE;
            if (pointsInside.length > 0) {
                var v1 = new Cartesian2(1.0, 0.0, 0.0);
                for (i = 0; i < pointsInside.length; i++) {
                    var v2 = pointsInside[i].subtract(innerRingVertex);
                    var denominator = v1.magnitude() * v2.magnitude();
                    if (denominator !== 0) {
                        var angle = Math.abs(Math.acos(v1.dot(v2) / denominator));
                        if (angle < minAngle) {
                            minAngle = angle;
                            p = pointsInside[i];
                        }
                    }
                }
            }
            visibleVertex = p;
        }

        return outerRing.indexOf(visibleVertex);
    }

    /**
     * Given a polygon defined by an outer ring with one or more inner rings (holes), return a single list of points representing
     * a polygon with the rightmost hole added to it. The added hole is removed from <code>innerRings</code>.
     *
     * @param {Array} outerRing An array of Cartesian points defining the outer boundary of the polygon.
     * @param {Array} innerRings An array of arrays of Cartesian points, where each array represents a hole in the polygon.
     *
     * @return A single list of Cartesian points defining the polygon, including the eliminated inner ring.
     *
     * @private
     */
    function eliminateHole(outerRing, innerRings, ellipsoid) {
        // Check that the holes are defined in the winding order opposite that of the outer ring.
        var windingOrder = PolygonPipeline.computeWindingOrder2D(outerRing);
        for ( var i = 0; i < innerRings.length; i++) {
            var ring = innerRings[i];

            // Ensure each hole's first and last points are the same.
            if (!(ring[0]).equals(ring[ring.length - 1])) {
                ring.push(ring[0]);
            }

            var innerWindingOrder = PolygonPipeline.computeWindingOrder2D(ring);
            if (innerWindingOrder === windingOrder) {
                ring.reverse();
            }
        }

        // Project points onto a tangent plane to find the mutually visible vertex.
        var tangentPlane = EllipsoidTangentPlane.fromPoints(outerRing, ellipsoid);
        var tangentOuterRing = tangentPlane.projectPointsOntoPlane(outerRing);
        var tangentInnerRings = [];
        for (i = 0; i < innerRings.length; i++) {
            tangentInnerRings.push(tangentPlane.projectPointsOntoPlane(innerRings[i]));
        }

        var visibleVertexIndex = getMutuallyVisibleVertexIndex(tangentOuterRing, tangentInnerRings);
        var innerRingIndex = getRightmostRingIndex(tangentInnerRings);
        var innerRingVertexIndex = getRightmostPositionIndex(tangentInnerRings[innerRingIndex]);

        var innerRing = innerRings[innerRingIndex];
        var newPolygonVertices = [];

        for (i = 0; i < outerRing.length; i++) {
            newPolygonVertices.push(outerRing[i]);
        }

        var j;
        var holeVerticesToAdd = [];

        // If the rightmost inner vertex is not the starting and ending point of the ring,
        // then some other point is duplicated in the inner ring and should be skipped once.
        if (innerRingVertexIndex !== 0) {
            for (j = 0; j <= innerRing.length; j++) {
                var index = (j + innerRingVertexIndex) % innerRing.length;
                if (index !== 0) {
                    holeVerticesToAdd.push(innerRing[index]);
                }
            }
        } else {
            for (j = 0; j < innerRing.length; j++) {
                holeVerticesToAdd.push(innerRing[(j + innerRingVertexIndex) % innerRing.length]);
            }
        }

        var lastVisibleVertexIndex = newPolygonVertices.lastIndexOf(outerRing[visibleVertexIndex]);

        holeVerticesToAdd.push(outerRing[lastVisibleVertexIndex]);

        var front = newPolygonVertices.slice(0, lastVisibleVertexIndex + 1);
        var back = newPolygonVertices.slice(lastVisibleVertexIndex + 1);
        newPolygonVertices = front.concat(holeVerticesToAdd, back);

        innerRings.splice(innerRingIndex, 1);

        return newPolygonVertices;
    }

    var scaleToGeodeticHeightN = new Cartesian3();
    var scaleToGeodeticHeightP = new Cartesian3();

    /**
     * DOC_TBA
     *
     * @exports PolygonPipeline
     */
    var PolygonPipeline = {
        /**
         * DOC_TBA
         *
         * Cleans up a simple polygon by removing duplicate adjacent positions and making
         * the first position not equal the last position.
         *
         * @exception {DeveloperError} positions is required.
         * @exception {DeveloperError} At least three positions are required.
         */
        cleanUp : function(positions) {
            if (typeof positions  === 'undefined') {
                throw new DeveloperError('positions is required.');
            }

            var length = positions.length;
            if (length < 3) {
                throw new DeveloperError('At least three positions are required.');
            }

            var cleanedPositions = [];

            for ( var i0 = length - 1, i1 = 0; i1 < length; i0 = i1++) {
                var v0 = positions[i0];
                var v1 = positions[i1];

                if (!v0.equals(v1)) {
                    cleanedPositions.push(v1); // Shallow copy!
                }
            }

            return cleanedPositions;
        },

        /**
         * DOC_TBA
         *
         * @exception {DeveloperError} positions is required.
         * @exception {DeveloperError} At least three positions are required.
         */
        computeArea2D : function(positions) {
            if (typeof positions  === 'undefined') {
                throw new DeveloperError('positions is required.');
            }

            var length = positions.length;
            if (length < 3) {
                throw new DeveloperError('At least three positions are required.');
            }

            var area = 0.0;

            for ( var i0 = length - 1, i1 = 0; i1 < length; i0 = i1++) {
                var v0 = positions[i0];
                var v1 = positions[i1];

                area += (v0.x * v1.y) - (v1.x * v0.y);
            }

            return area * 0.5;
        },

        /**
         * DOC_TBA
         *
         * @return {WindingOrder} DOC_TBA
         *
         * @exception {DeveloperError} positions is required.
         * @exception {DeveloperError} At least three positions are required.
         */
        computeWindingOrder2D : function(positions) {
            var area = PolygonPipeline.computeArea2D(positions);
            return (area >= 0.0) ? WindingOrder.COUNTER_CLOCKWISE : WindingOrder.CLOCKWISE;
        },

        /**
         * DOC_TBA
         *
         * @exception {DeveloperError} positions is required.
         * @exception {DeveloperError} At least three positions are required.
         */
        earClip2D : function(positions) {
            // PERFORMANCE_IDEA:  This is slow at n^3.  Make it faster with:
            //   * http://www.geometrictools.com/Documentation/TriangulationByEarClipping.pdf
            //   * http://cgm.cs.mcgill.ca/~godfried/publications/triangulation.held.ps.gz
            //   * http://blogs.agi.com/insight3d/index.php/2008/03/20/triangulation-rhymes-with-strangulation/

            if (typeof positions  === 'undefined') {
                throw new DeveloperError('positions is required.');
            }

            var length = positions.length;
            if (length < 3) {
                throw new DeveloperError('At least three positions are required.');
            }

            var remainingPositions = new DoublyLinkedList();

            for ( var i = 0; i < length; ++i) {
                remainingPositions.add({
                    position : positions[i],
                    index : i
                });
            }

            var indices = [];

            var previousNode = remainingPositions.head;
            var node = previousNode.next;
            var nextNode = node.next;

            var bailCount = length * length;

            while (remainingPositions.length > 3) {
                var p0 = previousNode.item.position;
                var p1 = node.item.position;
                var p2 = nextNode.item.position;

                if (isTipConvex(p0, p1, p2)) {
                    var isEar = true;

                    for ( var n = (nextNode.next ? nextNode.next : remainingPositions.head); n !== previousNode; n = (n.next ? n.next : remainingPositions.head)) {
                        if (pointInsideTriangle2D(n.item.position, p0, p1, p2)) {
                            isEar = false;
                            break;
                        }
                    }

                    if (isEar) {
                        indices.push(previousNode.item.index);
                        indices.push(node.item.index);
                        indices.push(nextNode.item.index);

                        remainingPositions.remove(node);

                        node = nextNode;
                        nextNode = nextNode.next ? nextNode.next : remainingPositions.head;
                        continue;
                    }
                }

                previousNode = previousNode.next ? previousNode.next : remainingPositions.head;
                node = node.next ? node.next : remainingPositions.head;
                nextNode = nextNode.next ? nextNode.next : remainingPositions.head;

                if (--bailCount === 0) {
                    break;
                }
            }

            var n0 = remainingPositions.head;
            var n1 = n0.next;
            var n2 = n1.next;
            indices.push(n0.item.index);
            indices.push(n1.item.index);
            indices.push(n2.item.index);

            return indices;
        },

        /**
         * @see PolylinePipeline.wrapLongitude
         *
         * @exception {DeveloperError} positions and indices are required
         * @exception {DeveloperError} At least three indices are required.
         * @exception {DeveloperError} The number of indices must be divisable by three.
         */
        wrapLongitude : function(positions, indices) {
            if ((typeof positions === 'undefined') ||
                (typeof indices === 'undefined')) {
                throw new DeveloperError('positions and indices are required.');
            }

            if (indices.length < 3) {
                throw new DeveloperError('At least three indices are required.');
            }

            if (indices.length % 3 !== 0) {
                throw new DeveloperError('The number of indices must be divisable by three.');
            }

            var newIndices = [];

            var plane = new Plane(Cartesian3.UNIT_Y, 0.0);

            var len = indices.length;
            for (var i = 0; i < len; i += 3) {
                var p0 = positions[indices[i]];
                var p1 = positions[indices[i + 1]];
                var p2 = positions[indices[i + 2]];

                // In WGS84 coordinates, for a triangle approximately on the
                // ellipsoid to cross the IDL, first it needs to be on the
                // negative side of the plane x = 0.
                if ((p0.x < 0.0) && (p1.x < 0.0) && (p2.x < 0.0)) {
                    // Then it needs to intersect the plane y = 0.
                    var triangles = IntersectionTests.trianglePlaneIntersection(p0, p1, p2, plane);
                    if (triangles) {
                        // TODO: remove
                        debugger;

                        var positionsLen = positions.length;
                        // Append two new points, the intersection points of the
                        // triangle edges and the plane.

                        // TODO: raise to surface in plane
                        positions.push(triangles.positions[3]);
                        positions.push(triangles.positions[4]);

                        // Replace triangle that crosses the IDL with three
                        // triangles that do not cross.
                        var subdividedIndices = triangles.indices;
                        for (var k = 0; k < subdividedIndices.length; ++k) {
                            // Convert from indices for the subdivided triangle
                            // to polygon indices.  Nasty.
                            var index = subdividedIndices[k];
                            switch (index) {
                                case 0:
                                case 1:
                                case 2:
                                    newIndices.push(indices[i + index]);
                                    break;
                                case 3:
                                case 4:
                                    newIndices.push(positionsLen + index - 3);
                                    break;
                            }
                        }
                    } else {
                        newIndices.push(indices[i], indices[i + 1], indices[i + 2]);
                    }

                    // PERFORMANCE_IDEA:  Given the plane y = 0, there will be lots of zeros,
                    // so we could hardcode the triangle-plane test.  We'd avoid some allocations
                    // too.  We could also probably check just one of the point's x components above.
                } else {
                    newIndices.push(indices[i], indices[i + 1], indices[i + 2]);
                }
            }

            return newIndices;
        },

        /**
         * DOC_TBA
         *
         * @param {DOC_TBA} positions DOC_TBA
         * @param {DOC_TBA} indices DOC_TBA
         * @param {Number} [granularity] DOC_TBA
         *
         * @exception {DeveloperError} positions is required.
         * @exception {DeveloperError} indices is required.
         * @exception {DeveloperError} At least three indices are required.
         * @exception {DeveloperError} The number of indices must be divisable by three.
         * @exception {DeveloperError} Granularity must be greater than zero.
         */
        computeSubdivision : function(positions, indices, granularity) {
<<<<<<< HEAD
            if (typeof positions === 'undefined') {
=======
            if (typeof positions  === 'undefined') {
>>>>>>> aecc138c
                throw new DeveloperError('positions is required.');
            }

            if (typeof indices === 'undefined') {
                throw new DeveloperError('indices is required.');
            }

            if (indices.length < 3) {
                throw new DeveloperError('At least three indices are required.');
            }

            if (indices.length % 3 !== 0) {
                throw new DeveloperError('The number of indices must be divisable by three.');
            }

            granularity = defaultValue(granularity, CesiumMath.toRadians(1.0));
            if (granularity <= 0.0) {
                throw new DeveloperError('granularity must be greater than zero.');
            }

            // Use a queue for triangles that need (or might need) to be subdivided.
            var triangles = new Queue();

            var indicesLength = indices.length;
            for ( var j = 0; j < indicesLength; j += 3) {
                triangles.enqueue({
                    i0 : indices[j],
                    i1 : indices[j + 1],
                    i2 : indices[j + 2]
                });
            }

            // New positions due to edge splits are appended to the positions list.
            var subdividedPositions = positions.slice(0); // shadow copy!
            var subdividedIndices = [];

            // Used to make sure shared edges are not split more than once.
            var edges = {};

            var i;
            while (triangles.length > 0) {
                var triangle = triangles.dequeue();

                var v0 = subdividedPositions[triangle.i0];
                var v1 = subdividedPositions[triangle.i1];
                var v2 = subdividedPositions[triangle.i2];

                var g0 = v0.angleBetween(v1);
                var g1 = v1.angleBetween(v2);
                var g2 = v2.angleBetween(v0);

                var max = Math.max(g0, Math.max(g1, g2));
                var edge;

                if (max > granularity) {
                    if (g0 === max) {
                        edge = Math.min(triangle.i0, triangle.i1).toString() + ' ' + Math.max(triangle.i0, triangle.i1).toString();

                        i = edges[edge];
                        if (!i) {
                            subdividedPositions.push(v0.add(v1).multiplyByScalar(0.5));
                            i = subdividedPositions.length - 1;
                            edges[edge] = i;
                        }

                        triangles.enqueue({
                            i0 : triangle.i0,
                            i1 : i,
                            i2 : triangle.i2
                        });
                        triangles.enqueue({
                            i0 : i,
                            i1 : triangle.i1,
                            i2 : triangle.i2
                        });
                    } else if (g1 === max) {
                        edge = Math.min(triangle.i1, triangle.i2).toString() + ' ' + Math.max(triangle.i1, triangle.i2).toString();

                        i = edges[edge];
                        if (!i) {
                            subdividedPositions.push(v1.add(v2).multiplyByScalar(0.5));
                            i = subdividedPositions.length - 1;
                            edges[edge] = i;
                        }

                        triangles.enqueue({
                            i0 : triangle.i1,
                            i1 : i,
                            i2 : triangle.i0
                        });
                        triangles.enqueue({
                            i0 : i,
                            i1 : triangle.i2,
                            i2 : triangle.i0
                        });
                    } else if (g2 === max) {
                        edge = Math.min(triangle.i2, triangle.i0).toString() + ' ' + Math.max(triangle.i2, triangle.i0).toString();

                        i = edges[edge];
                        if (!i) {
                            subdividedPositions.push(v2.add(v0).multiplyByScalar(0.5));
                            i = subdividedPositions.length - 1;
                            edges[edge] = i;
                        }

                        triangles.enqueue({
                            i0 : triangle.i2,
                            i1 : i,
                            i2 : triangle.i1
                        });
                        triangles.enqueue({
                            i0 : i,
                            i1 : triangle.i0,
                            i2 : triangle.i1
                        });
                    }
                } else {
                    subdividedIndices.push(triangle.i0);
                    subdividedIndices.push(triangle.i1);
                    subdividedIndices.push(triangle.i2);
                }
            }

            // PERFORMANCE_IDEA Rather that waste time re-iterating the entire set of positions
            // here, all of the above code can be refactored to flatten as values are added
            // Removing the need for this for loop.
            var length = subdividedPositions.length;
            var flattenedPositions = new Array(length * 3);
            var q = 0;
            for (i = 0; i < length; i++) {
                var item = subdividedPositions[i];
                flattenedPositions[q++] = item.x;
                flattenedPositions[q++] = item.y;
                flattenedPositions[q++] = item.z;
            }

            return {
                attributes : {
                    position : {
                        componentDatatype : ComponentDatatype.FLOAT,
                        componentsPerAttribute : 3,
                        values : flattenedPositions
                    }
                },

                indexLists : [{
                    primitiveType : PrimitiveType.TRIANGLES,
                    values : subdividedIndices
                }]
            };
        },

        /**
         * DOC_TBA
         *
         * @exception {DeveloperError} ellipsoid is required.
         */
        scaleToGeodeticHeight : function(mesh, height, ellipsoid) {
            ellipsoid = defaultValue(ellipsoid, Ellipsoid.WGS84);

            var n = scaleToGeodeticHeightN;
            var p = scaleToGeodeticHeightP;

            height = defaultValue(height, 0.0);

            if (typeof mesh !== 'undefined' && typeof mesh.attributes !== 'undefined' && typeof mesh.attributes.position !== 'undefined') {
                var positions = mesh.attributes.position.values;
                var length = positions.length;

                for ( var i = 0; i < length; i += 3) {
                    p.x = positions[i];
                    p.y = positions[i + 1];
                    p.z = positions[i + 2];

                    ellipsoid.scaleToGeodeticSurface(p, p);
                    ellipsoid.geodeticSurfaceNormal(p, n);
                    Cartesian3.multiplyByScalar(n, height, n);
                    Cartesian3.add(p, n, p);

                    positions[i] = p.x;
                    positions[i + 1] = p.y;
                    positions[i + 2] = p.z;
                }
            }

            return mesh;
        },

        /**
         * Given a polygon defined by an outer ring with one or more inner rings (holes), return a single list of points representing
         * a polygon defined by the outer ring with the inner holes removed.
         *
         * @param {Array} outerRing An array of Cartesian points defining the outer boundary of the polygon.
         * @param {Array} innerRings An array of arrays of Cartesian points, where each array represents a hole in the polygon.
         *
         * @return A single list of Cartesian points defining the polygon, including the eliminated inner ring.
         *
         * @exception {DeveloperError} <code>outerRing</code> is required.
         * @exception {DeveloperError} <code>outerRing</code> must not be empty.
         * @exception {DeveloperError} <code>innerRings</code> is required.
         *
         * @example
         * // Simplifying a polygon with multiple holes.
         * outerRing = PolygonPipeline.eliminateHoles(outerRing, innerRings);
         * polygon.setPositions(outerRing);
         */
        eliminateHoles : function(outerRing, innerRings, ellipsoid) {
            if (typeof outerRing === 'undefined') {
                throw new DeveloperError('outerRing is required.');
            }
            if (outerRing.length === 0) {
                throw new DeveloperError('outerRing must not be empty.');
            }
            if (typeof innerRings === 'undefined') {
                throw new DeveloperError('innerRings is required.');
            }
            ellipsoid = defaultValue(ellipsoid, Ellipsoid.WGS84);

            var innerRingsCopy = [];
            for ( var i = 0; i < innerRings.length; i++) {
                var innerRing = [];
                for ( var j = 0; j < innerRings[i].length; j++) {
                    innerRing.push(Cartesian3.clone(innerRings[i][j]));
                }
                innerRingsCopy.push(innerRing);
            }

            var newPolygonVertices = outerRing;
            while (innerRingsCopy.length > 0) {
                newPolygonVertices = eliminateHole(newPolygonVertices, innerRingsCopy, ellipsoid);
            }
            return newPolygonVertices;
        }
    };

    return PolygonPipeline;
});<|MERGE_RESOLUTION|>--- conflicted
+++ resolved
@@ -639,11 +639,7 @@
          * @exception {DeveloperError} Granularity must be greater than zero.
          */
         computeSubdivision : function(positions, indices, granularity) {
-<<<<<<< HEAD
             if (typeof positions === 'undefined') {
-=======
-            if (typeof positions  === 'undefined') {
->>>>>>> aecc138c
                 throw new DeveloperError('positions is required.');
             }
 
