--- conflicted
+++ resolved
@@ -7,13 +7,9 @@
         './IntersectionTests',
         './Cartesian2',
         './Cartesian3',
-<<<<<<< HEAD
+        './Ellipsoid',
         './Ray',
         './Plane'
-=======
-        './Ellipsoid',
-        './Ray'
->>>>>>> b1b90dda
     ], function(
         defaultValue,
         DeveloperError,
@@ -22,13 +18,9 @@
         IntersectionTests,
         Cartesian2,
         Cartesian3,
-<<<<<<< HEAD
+        Ellipsoid,
         Ray,
         Plane) {
-=======
-        Ellipsoid,
-        Ray) {
->>>>>>> b1b90dda
     "use strict";
 
     /**
@@ -117,7 +109,7 @@
         ray.origin = cartesian;
         Cartesian3.normalize(cartesian, ray.direction);
 
-        var intersectionPoint = IntersectionTests.rayPlane(ray, this._normal, this._distance, projectPointOntoPlaneCartesian3);
+        var intersectionPoint = IntersectionTests.rayPlane(ray, new Plane(this._normal, this._distance), projectPointOntoPlaneCartesian3);
 
         if (typeof intersectionPoint !== 'undefined') {
             var v = intersectionPoint.subtract(this._origin, intersectionPoint);
@@ -144,16 +136,6 @@
      *
      * @exception {DeveloperError} cartesians is required.
      */
-<<<<<<< HEAD
-    EllipsoidTangentPlane.prototype.projectPointOntoPlane = function(position) {
-        if (position) {
-            var pos = Cartesian3.clone(position);
-            var intersectionPoint = IntersectionTests.rayPlane(new Ray(pos, pos.normalize()), new Plane(this.normal, this.d));
-
-            if (intersectionPoint) {
-                var v = intersectionPoint.subtract(this.origin);
-                return new Cartesian2(this.xAxis.dot(v), this.yAxis.dot(v));
-=======
     EllipsoidTangentPlane.prototype.projectPointsOntoPlane = function(cartesians, result) {
         if (typeof cartesians === 'undefined') {
             throw new DeveloperError('cartesians is required.');
@@ -170,7 +152,6 @@
             if (typeof p !== 'undefined') {
                 result[count] = p;
                 count++;
->>>>>>> b1b90dda
             }
         }
         result.length = count;
