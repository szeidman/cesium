--- conflicted
+++ resolved
@@ -433,16 +433,9 @@
      * when a render loop error occurs, if showRenderLoopErrors was not false when the
      * widget was constructed.
      *
-<<<<<<< HEAD
-     * @memberof CesiumWidget
-     *
      * @param {String} title The title to be displayed on the error panel.  This string is interpreted as text.
      * @param {String} message A helpful, user-facing message to display prior to the detailed error information.  This string is interpreted as HTML.
      * @param {String} [error] The error to be displayed on the error panel.  This string is formatted using {@link formatError} and then displayed as text.
-=======
-     * @param {String} title The title to be displayed on the error panel.
-     * @param {String} error The error to be displayed on the error panel.  Optional.
->>>>>>> 38889b0e
      */
     CesiumWidget.prototype.showErrorPanel = function(title, message, error) {
         var element = this._element;
