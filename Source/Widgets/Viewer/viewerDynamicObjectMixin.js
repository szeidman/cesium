--- conflicted
+++ resolved
@@ -1,10 +1,7 @@
 /*global define*/
 define([
-<<<<<<< HEAD
         '../../Core/Cartesian2',
         '../../Core/defaultValue',
-=======
->>>>>>> 68b55042
         '../../Core/defined',
         '../../Core/DeveloperError',
         '../../Core/defineProperties',
@@ -17,11 +14,8 @@
         '../../DynamicScene/DynamicObjectView',
         '../../ThirdParty/knockout'
     ], function(
-<<<<<<< HEAD
         Cartesian2,
         defaultValue,
-=======
->>>>>>> 68b55042
         defined,
         DeveloperError,
         defineProperties,
