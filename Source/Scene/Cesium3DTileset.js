define([
        '../Core/ApproximateTerrainHeights',
        '../Core/Cartesian2',
        '../Core/Cartesian3',
        '../Core/Cartographic',
        '../Core/Check',
        '../Core/defaultValue',
        '../Core/defined',
        '../Core/defineProperties',
        '../Core/deprecationWarning',
        '../Core/destroyObject',
        '../Core/DeveloperError',
        '../Core/DoublyLinkedList',
        '../Core/Ellipsoid',
        '../Core/Event',
        '../Core/JulianDate',
        '../Core/ManagedArray',
        '../Core/Math',
        '../Core/Matrix4',
        '../Core/Resource',
        '../Core/RuntimeError',
        '../Core/Transforms',
        '../Renderer/ClearCommand',
        '../Renderer/Pass',
        '../Renderer/RenderState',
        '../ThirdParty/when',
        './Axis',
        './Cesium3DTile',
        './Cesium3DTileColorBlendMode',
        './Cesium3DTileContentState',
        './Cesium3DTileOptimizations',
        './Cesium3DTileRefine',
        './Cesium3DTilesetAsyncTraversal',
        './Cesium3DTilesetCache',
        './Cesium3DTilesetHeatmap',
        './Cesium3DTilesetStatistics',
        './Cesium3DTilesetTraversal',
        './Cesium3DTileStyleEngine',
        './ClippingPlaneCollection',
        './LabelCollection',
        './PointCloudEyeDomeLighting',
        './PointCloudShading',
        './SceneMode',
        './ShadowMode',
        './StencilConstants',
        './TileBoundingRegion',
        './TileBoundingSphere',
        './TileOrientedBoundingBox'
    ], function(
        ApproximateTerrainHeights,
        Cartesian2,
        Cartesian3,
        Cartographic,
        Check,
        defaultValue,
        defined,
        defineProperties,
        deprecationWarning,
        destroyObject,
        DeveloperError,
        DoublyLinkedList,
        Ellipsoid,
        Event,
        JulianDate,
        ManagedArray,
        CesiumMath,
        Matrix4,
        Resource,
        RuntimeError,
        Transforms,
        ClearCommand,
        Pass,
        RenderState,
        when,
        Axis,
        Cesium3DTile,
        Cesium3DTileColorBlendMode,
        Cesium3DTileContentState,
        Cesium3DTileOptimizations,
        Cesium3DTileRefine,
        Cesium3DTilesetAsyncTraversal,
        Cesium3DTilesetCache,
        Cesium3DTilesetHeatmap,
        Cesium3DTilesetStatistics,
        Cesium3DTilesetTraversal,
        Cesium3DTileStyleEngine,
        ClippingPlaneCollection,
        LabelCollection,
        PointCloudEyeDomeLighting,
        PointCloudShading,
        SceneMode,
        ShadowMode,
        StencilConstants,
        TileBoundingRegion,
        TileBoundingSphere,
        TileOrientedBoundingBox) {
    'use strict';

    /**
     * A {@link https://github.com/AnalyticalGraphicsInc/3d-tiles/tree/master/specification|3D Tiles tileset},
     * used for streaming massive heterogeneous 3D geospatial datasets.
     *
     * @alias Cesium3DTileset
     * @constructor
     *
     * @param {Object} options Object with the following properties:
     * @param {Resource|String|Promise<Resource>|Promise<String>} options.url The url to a tileset JSON file.
     * @param {Boolean} [options.show=true] Determines if the tileset will be shown.
     * @param {Matrix4} [options.modelMatrix=Matrix4.IDENTITY] A 4x4 transformation matrix that transforms the tileset's root tile.
     * @param {ShadowMode} [options.shadows=ShadowMode.ENABLED] Determines whether the tileset casts or receives shadows from each light source.
     * @param {Number} [options.maximumScreenSpaceError=16] The maximum screen space error used to drive level of detail refinement.
     * @param {Number} [options.maximumMemoryUsage=512] The maximum amount of memory in MB that can be used by the tileset.
     * @param {Boolean} [options.cullWithChildrenBounds=true] Optimization option. Whether to cull tiles using the union of their children bounding volumes.
     * @param {Boolean} [options.dynamicScreenSpaceError=false] Optimization option. Reduce the screen space error for tiles that are further away from the camera.
     * @param {Number} [options.dynamicScreenSpaceErrorDensity=0.00278] Density used to adjust the dynamic screen space error, similar to fog density.
     * @param {Number} [options.dynamicScreenSpaceErrorFactor=4.0] A factor used to increase the computed dynamic screen space error.
     * @param {Number} [options.dynamicScreenSpaceErrorHeightFalloff=0.25] A ratio of the tileset's height at which the density starts to falloff.
     * @param {Boolean} [options.skipLevelOfDetail=true] Optimization option. Determines if level of detail skipping should be applied during the traversal.
     * @param {Number} [options.baseScreenSpaceError=1024] When <code>skipLevelOfDetail</code> is <code>true</code>, the screen space error that must be reached before skipping levels of detail.
     * @param {Number} [options.skipScreenSpaceErrorFactor=16] When <code>skipLevelOfDetail</code> is <code>true</code>, a multiplier defining the minimum screen space error to skip. Used in conjunction with <code>skipLevels</code> to determine which tiles to load.
     * @param {Number} [options.skipLevels=1] When <code>skipLevelOfDetail</code> is <code>true</code>, a constant defining the minimum number of levels to skip when loading tiles. When it is 0, no levels are skipped. Used in conjunction with <code>skipScreenSpaceErrorFactor</code> to determine which tiles to load.
     * @param {Boolean} [options.immediatelyLoadDesiredLevelOfDetail=false] When <code>skipLevelOfDetail</code> is <code>true</code>, only tiles that meet the maximum screen space error will ever be downloaded. Skipping factors are ignored and just the desired tiles are loaded.
     * @param {Boolean} [options.loadSiblings=false] When <code>skipLevelOfDetail</code> is <code>true</code>, determines whether siblings of visible tiles are always downloaded during traversal.
     * @param {ClippingPlaneCollection} [options.clippingPlanes] The {@link ClippingPlaneCollection} used to selectively disable rendering the tileset.
     * @param {ClassificationType} [options.classificationType] Determines whether terrain, 3D Tiles or both will be classified by this tileset. See {@link Cesium3DTileset#classificationType} for details about restrictions and limitations.
     * @param {Ellipsoid} [options.ellipsoid=Ellipsoid.WGS84] The ellipsoid determining the size and shape of the globe.
     * @param {Object} [options.pointCloudShading] Options for constructing a {@link PointCloudShading} object to control point attenuation based on geometric error and lighting.
     * @param {Cartesian2} [options.imageBasedLightingFactor=new Cartesian2(1.0, 1.0)] Scales the diffuse and specular image-based lighting from the earth, sky, atmosphere and star skybox.
     * @param {Cartesian3} [options.lightColor] The color and intensity of the sunlight used to shade models.
     * @param {Number} [options.luminanceAtZenith=0.5] The sun's luminance at the zenith in kilo candela per meter squared to use for this model's procedural environment map.
     * @param {Cartesian3[]} [options.sphericalHarmonicCoefficients] The third order spherical harmonic coefficients used for the diffuse color of image-based lighting.
     * @param {String} [options.specularEnvironmentMaps] A URL to a KTX file that contains a cube map of the specular lighting and the convoluted specular mipmaps.
     * @param {Boolean} [options.debugFreezeFrame=false] For debugging only. Determines if only the tiles from last frame should be used for rendering.
     * @param {Boolean} [options.debugColorizeTiles=false] For debugging only. When true, assigns a random color to each tile.
     * @param {Boolean} [options.debugWireframe=false] For debugging only. When true, render's each tile's content as a wireframe.
     * @param {Boolean} [options.debugShowBoundingVolume=false] For debugging only. When true, renders the bounding volume for each tile.
     * @param {Boolean} [options.debugShowContentBoundingVolume=false] For debugging only. When true, renders the bounding volume for each tile's content.
     * @param {Boolean} [options.debugShowViewerRequestVolume=false] For debugging only. When true, renders the viewer request volume for each tile.
     * @param {Boolean} [options.debugShowGeometricError=false] For debugging only. When true, draws labels to indicate the geometric error of each tile.
     * @param {Boolean} [options.debugShowRenderingStatistics=false] For debugging only. When true, draws labels to indicate the number of commands, points, triangles and features for each tile.
     * @param {Boolean} [options.debugShowMemoryUsage=false] For debugging only. When true, draws labels to indicate the texture and geometry memory in megabytes used by each tile.
     * @param {Boolean} [options.debugShowUrl=false] For debugging only. When true, draws labels to indicate the url of each tile.
     *
     * @exception {DeveloperError} The tileset must be 3D Tiles version 0.0 or 1.0.
     *
     * @example
     * var tileset = scene.primitives.add(new Cesium.Cesium3DTileset({
     *      url : 'http://localhost:8002/tilesets/Seattle/tileset.json'
     * }));
     *
     * @example
     * // Common setting for the skipLevelOfDetail optimization
     * var tileset = scene.primitives.add(new Cesium.Cesium3DTileset({
     *      url : 'http://localhost:8002/tilesets/Seattle/tileset.json',
     *      skipLevelOfDetail : true,
     *      baseScreenSpaceError : 1024,
     *      skipScreenSpaceErrorFactor : 16,
     *      skipLevels : 1,
     *      immediatelyLoadDesiredLevelOfDetail : false,
     *      loadSiblings : false,
     *      cullWithChildrenBounds : true
     * }));
     *
     * @example
     * // Common settings for the dynamicScreenSpaceError optimization
     * var tileset = scene.primitives.add(new Cesium.Cesium3DTileset({
     *      url : 'http://localhost:8002/tilesets/Seattle/tileset.json',
     *      dynamicScreenSpaceError : true,
     *      dynamicScreenSpaceErrorDensity : 0.00278,
     *      dynamicScreenSpaceErrorFactor : 4.0,
     *      dynamicScreenSpaceErrorHeightFalloff : 0.25
     * }));
     *
     * @see {@link https://github.com/AnalyticalGraphicsInc/3d-tiles/tree/master/specification|3D Tiles specification}
     */
    function Cesium3DTileset(options) {
        options = defaultValue(options, defaultValue.EMPTY_OBJECT);

        //>>includeStart('debug', pragmas.debug);
        Check.defined('options.url', options.url);
        //>>includeEnd('debug');

        this._url = undefined;
        this._basePath = undefined;
        this._root = undefined;
        this._asset = undefined; // Metadata for the entire tileset
        this._properties = undefined; // Metadata for per-model/point/etc properties
        this._geometricError = undefined; // Geometric error when the tree is not rendered at all
        this._extensionsUsed = undefined;
        this._gltfUpAxis = undefined;
        this._cache = new Cesium3DTilesetCache();
        this._processingQueue = [];
        this._selectedTiles = [];
        this._emptyTiles = [];
        this._requestedTiles = [];
        this._selectedTilesToStyle = [];
        this._loadTimestamp = undefined;
        this._timeSinceLoad = 0.0;
        this._updatedVisibilityFrame = 0;
        this._extras = undefined;

        this._cullWithChildrenBounds = defaultValue(options.cullWithChildrenBounds, true);
        this._allTilesAdditive = true;

        this._hasMixedContent = false;

        this._stencilClearCommand = undefined;
        this._backfaceCommands = new ManagedArray();

        this._maximumScreenSpaceError = defaultValue(options.maximumScreenSpaceError, 16);
        this._maximumMemoryUsage = defaultValue(options.maximumMemoryUsage, 512);

        this._styleEngine = new Cesium3DTileStyleEngine();

        this._modelMatrix = defined(options.modelMatrix) ? Matrix4.clone(options.modelMatrix) : Matrix4.clone(Matrix4.IDENTITY);

        this._statistics = new Cesium3DTilesetStatistics();
        this._statisticsLastRender = new Cesium3DTilesetStatistics();
        this._statisticsLastPick = new Cesium3DTilesetStatistics();
        this._statisticsLastAsync = new Cesium3DTilesetStatistics();

<<<<<<< HEAD
        this._heatmap = new Cesium3DTilesetHeatmap(options.heatmapVariable);
=======
        this._maxPriority = { level: -Number.MAX_VALUE, distance: -Number.MAX_VALUE };
        this._minPriority = { level: Number.MAX_VALUE, distance: Number.MAX_VALUE, minPriorityHolder: undefined };
>>>>>>> e19f1a8d

        this._tilesLoaded = false;
        this._initialTilesLoaded = false;

        this._tileDebugLabels = undefined;

        this._readyPromise = when.defer();

        this._classificationType = options.classificationType;

        this._ellipsoid = defaultValue(options.ellipsoid, Ellipsoid.WGS84);

        this._initialClippingPlanesOriginMatrix = Matrix4.IDENTITY; // Computed from the tileset JSON.
        this._clippingPlanesOriginMatrix = undefined; // Combines the above with any run-time transforms.
        this._clippingPlanesOriginMatrixDirty = true;

        /**
         * Optimization option. Whether the tileset should refine based on a dynamic screen space error. Tiles that are further
         * away will be rendered with lower detail than closer tiles. This improves performance by rendering fewer
         * tiles and making less requests, but may result in a slight drop in visual quality for tiles in the distance.
         * The algorithm is biased towards "street views" where the camera is close to the ground plane of the tileset and looking
         * at the horizon. In addition results are more accurate for tightly fitting bounding volumes like box and region.
         *
         * @type {Boolean}
         * @default false
         */
        this.dynamicScreenSpaceError = defaultValue(options.dynamicScreenSpaceError, false);

        /**
         * A scalar that determines the density used to adjust the dynamic screen space error, similar to {@link Fog}. Increasing this
         * value has the effect of increasing the maximum screen space error for all tiles, but in a non-linear fashion.
         * The error starts at 0.0 and increases exponentially until a midpoint is reached, and then approaches 1.0 asymptotically.
         * This has the effect of keeping high detail in the closer tiles and lower detail in the further tiles, with all tiles
         * beyond a certain distance all roughly having an error of 1.0.
         * <p>
         * The dynamic error is in the range [0.0, 1.0) and is multiplied by <code>dynamicScreenSpaceErrorFactor</code> to produce the
         * final dynamic error. This dynamic error is then subtracted from the tile's actual screen space error.
         * </p>
         * <p>
         * Increasing <code>dynamicScreenSpaceErrorDensity</code> has the effect of moving the error midpoint closer to the camera.
         * It is analogous to moving fog closer to the camera.
         * </p>
         *
         * @type {Number}
         * @default 0.00278
         */
        this.dynamicScreenSpaceErrorDensity = 0.00278;

        /**
         * A factor used to increase the screen space error of tiles for dynamic screen space error. As this value increases less tiles
         * are requested for rendering and tiles in the distance will have lower detail. If set to zero, the feature will be disabled.
         *
         * @type {Number}
         * @default 4.0
         */
        this.dynamicScreenSpaceErrorFactor = 4.0;

        /**
         * A ratio of the tileset's height at which the density starts to falloff. If the camera is below this height the
         * full computed density is applied, otherwise the density falls off. This has the effect of higher density at
         * street level views.
         * <p>
         * Valid values are between 0.0 and 1.0.
         * </p>
         *
         * @type {Number}
         * @default 0.25
         */
        this.dynamicScreenSpaceErrorHeightFalloff = 0.25;

        this._dynamicScreenSpaceErrorComputedDensity = 0.0; // Updated based on the camera position and direction

        /**
         * Determines whether the tileset casts or receives shadows from each light source.
         * <p>
         * Enabling shadows has a performance impact. A tileset that casts shadows must be rendered twice, once from the camera and again from the light's point of view.
         * </p>
         * <p>
         * Shadows are rendered only when {@link Viewer#shadows} is <code>true</code>.
         * </p>
         *
         * @type {ShadowMode}
         * @default ShadowMode.ENABLED
         */
        this.shadows = defaultValue(options.shadows, ShadowMode.ENABLED);

        /**
         * Determines if the tileset will be shown.
         *
         * @type {Boolean}
         * @default true
         */
        this.show = defaultValue(options.show, true);

        /**
         * Defines how per-feature colors set from the Cesium API or declarative styling blend with the source colors from
         * the original feature, e.g. glTF material or per-point color in the tile.
         *
         * @type {Cesium3DTileColorBlendMode}
         * @default Cesium3DTileColorBlendMode.HIGHLIGHT
         */
        this.colorBlendMode = Cesium3DTileColorBlendMode.HIGHLIGHT;

        /**
         * Defines the value used to linearly interpolate between the source color and feature color when the {@link Cesium3DTileset#colorBlendMode} is <code>MIX</code>.
         * A value of 0.0 results in the source color while a value of 1.0 results in the feature color, with any value in-between
         * resulting in a mix of the source color and feature color.
         *
         * @type {Number}
         * @default 0.5
         */
        this.colorBlendAmount = 0.5;

        /**
         * Options for controlling point size based on geometric error and eye dome lighting.
         * @type {PointCloudShading}
         */
        this.pointCloudShading = new PointCloudShading(options.pointCloudShading);

        this._pointCloudEyeDomeLighting = new PointCloudEyeDomeLighting();

        /**
         * The event fired to indicate progress of loading new tiles.  This event is fired when a new tile
         * is requested, when a requested tile is finished downloading, and when a downloaded tile has been
         * processed and is ready to render.
         * <p>
         * The number of pending tile requests, <code>numberOfPendingRequests</code>, and number of tiles
         * processing, <code>numberOfTilesProcessing</code> are passed to the event listener.
         * </p>
         * <p>
         * This event is fired at the end of the frame after the scene is rendered.
         * </p>
         *
         * @type {Event}
         * @default new Event()
         *
         * @example
         * tileset.loadProgress.addEventListener(function(numberOfPendingRequests, numberOfTilesProcessing) {
         *     if ((numberOfPendingRequests === 0) && (numberOfTilesProcessing === 0)) {
         *         console.log('Stopped loading');
         *         return;
         *     }
         *
         *     console.log('Loading: requests: ' + numberOfPendingRequests + ', processing: ' + numberOfTilesProcessing);
         * });
         */
        this.loadProgress = new Event();

        /**
         * The event fired to indicate that all tiles that meet the screen space error this frame are loaded. The tileset
         * is completely loaded for this view.
         * <p>
         * This event is fired at the end of the frame after the scene is rendered.
         * </p>
         *
         * @type {Event}
         * @default new Event()
         *
         * @example
         * tileset.allTilesLoaded.addEventListener(function() {
         *     console.log('All tiles are loaded');
         * });
         *
         * @see Cesium3DTileset#tilesLoaded
         */
        this.allTilesLoaded = new Event();

        /**
         * The event fired to indicate that all tiles that meet the screen space error this frame are loaded. This event
         * is fired once when all tiles in the initial view are loaded.
         * <p>
         * This event is fired at the end of the frame after the scene is rendered.
         * </p>
         *
         * @type {Event}
         * @default new Event()
         *
         * @example
         * tileset.initialTilesLoaded.addEventListener(function() {
         *     console.log('Initial tiles are loaded');
         * });
         *
         * @see Cesium3DTileset#allTilesLoaded
         */
        this.initialTilesLoaded = new Event();

        /**
         * The event fired to indicate that a tile's content was loaded.
         * <p>
         * The loaded {@link Cesium3DTile} is passed to the event listener.
         * </p>
         * <p>
         * This event is fired during the tileset traversal while the frame is being rendered
         * so that updates to the tile take effect in the same frame.  Do not create or modify
         * Cesium entities or primitives during the event listener.
         * </p>
         *
         * @type {Event}
         * @default new Event()
         *
         * @example
         * tileset.tileLoad.addEventListener(function(tile) {
         *     console.log('A tile was loaded.');
         * });
         */
        this.tileLoad = new Event();

        /**
         * The event fired to indicate that a tile's content was unloaded.
         * <p>
         * The unloaded {@link Cesium3DTile} is passed to the event listener.
         * </p>
         * <p>
         * This event is fired immediately before the tile's content is unloaded while the frame is being
         * rendered so that the event listener has access to the tile's content.  Do not create
         * or modify Cesium entities or primitives during the event listener.
         * </p>
         *
         * @type {Event}
         * @default new Event()
         *
         * @example
         * tileset.tileUnload.addEventListener(function(tile) {
         *     console.log('A tile was unloaded from the cache.');
         * });
         *
         * @see Cesium3DTileset#maximumMemoryUsage
         * @see Cesium3DTileset#trimLoadedTiles
         */
        this.tileUnload = new Event();

        /**
         * The event fired to indicate that a tile's content failed to load.
         * <p>
         * If there are no event listeners, error messages will be logged to the console.
         * </p>
         * <p>
         * The error object passed to the listener contains two properties:
         * <ul>
         * <li><code>url</code>: the url of the failed tile.</li>
         * <li><code>message</code>: the error message.</li>
         * </ul>
         *
         * @type {Event}
         * @default new Event()
         *
         * @example
         * tileset.tileFailed.addEventListener(function(error) {
         *     console.log('An error occurred loading tile: ' + error.url);
         *     console.log('Error: ' + error.message);
         * });
         */
        this.tileFailed = new Event();

        /**
         * This event fires once for each visible tile in a frame.  This can be used to manually
         * style a tileset.
         * <p>
         * The visible {@link Cesium3DTile} is passed to the event listener.
         * </p>
         * <p>
         * This event is fired during the tileset traversal while the frame is being rendered
         * so that updates to the tile take effect in the same frame.  Do not create or modify
         * Cesium entities or primitives during the event listener.
         * </p>
         *
         * @type {Event}
         * @default new Event()
         *
         * @example
         * tileset.tileVisible.addEventListener(function(tile) {
         *     if (tile.content instanceof Cesium.Batched3DModel3DTileContent) {
         *         console.log('A Batched 3D Model tile is visible.');
         *     }
         * });
         *
         * @example
         * // Apply a red style and then manually set random colors for every other feature when the tile becomes visible.
         * tileset.style = new Cesium.Cesium3DTileStyle({
         *     color : 'color("red")'
         * });
         * tileset.tileVisible.addEventListener(function(tile) {
         *     var content = tile.content;
         *     var featuresLength = content.featuresLength;
         *     for (var i = 0; i < featuresLength; i+=2) {
         *         content.getFeature(i).color = Cesium.Color.fromRandom();
         *     }
         * });
         */
        this.tileVisible = new Event();

        /**
         * Optimization option. Determines if level of detail skipping should be applied during the traversal.
         * <p>
         * The common strategy for replacement-refinement traversal is to store all levels of the tree in memory and require
         * all children to be loaded before the parent can refine. With this optimization levels of the tree can be skipped
         * entirely and children can be rendered alongside their parents. The tileset requires significantly less memory when
         * using this optimization.
         * </p>
         *
         * @type {Boolean}
         * @default true
         */
        this.skipLevelOfDetail = defaultValue(options.skipLevelOfDetail, true);
        this._skipLevelOfDetail = this.skipLevelOfDetail;
        this._disableSkipLevelOfDetail = false;

        /**
         * The screen space error that must be reached before skipping levels of detail.
         * <p>
         * Only used when {@link Cesium3DTileset#skipLevelOfDetail} is <code>true</code>.
         * </p>
         *
         * @type {Number}
         * @default 1024
         */
        this.baseScreenSpaceError = defaultValue(options.baseScreenSpaceError, 1024);

        /**
         * Multiplier defining the minimum screen space error to skip.
         * For example, if a tile has screen space error of 100, no tiles will be loaded unless they
         * are leaves or have a screen space error <code><= 100 / skipScreenSpaceErrorFactor</code>.
         * <p>
         * Only used when {@link Cesium3DTileset#skipLevelOfDetail} is <code>true</code>.
         * </p>
         *
         * @type {Number}
         * @default 16
         */
        this.skipScreenSpaceErrorFactor = defaultValue(options.skipScreenSpaceErrorFactor, 16);

        /**
         * Constant defining the minimum number of levels to skip when loading tiles. When it is 0, no levels are skipped.
         * For example, if a tile is level 1, no tiles will be loaded unless they are at level greater than 2.
         * <p>
         * Only used when {@link Cesium3DTileset#skipLevelOfDetail} is <code>true</code>.
         * </p>
         *
         * @type {Number}
         * @default 1
         */
        this.skipLevels = defaultValue(options.skipLevels, 1);

        /**
         * When true, only tiles that meet the maximum screen space error will ever be downloaded.
         * Skipping factors are ignored and just the desired tiles are loaded.
         * <p>
         * Only used when {@link Cesium3DTileset#skipLevelOfDetail} is <code>true</code>.
         * </p>
         *
         * @type {Boolean}
         * @default false
         */
        this.immediatelyLoadDesiredLevelOfDetail = defaultValue(options.immediatelyLoadDesiredLevelOfDetail, false);

        /**
         * Determines whether siblings of visible tiles are always downloaded during traversal.
         * This may be useful for ensuring that tiles are already available when the viewer turns left/right.
         * <p>
         * Only used when {@link Cesium3DTileset#skipLevelOfDetail} is <code>true</code>.
         * </p>
         *
         * @type {Boolean}
         * @default false
         */
        this.loadSiblings = defaultValue(options.loadSiblings, false);

        this._clippingPlanes = undefined;
        this.clippingPlanes = options.clippingPlanes;

        this._imageBasedLightingFactor = new Cartesian2(1.0, 1.0);
        Cartesian2.clone(options.imageBasedLightingFactor, this._imageBasedLightingFactor);

        /**
         * The color and intensity of the sunlight used to shade a model.
         * <p>
         * For example, disabling additional light sources by setting <code>model.imageBasedLightingFactor = new Cartesian2(0.0, 0.0)</code> will make the
         * model much darker. Here, increasing the intensity of the light source will make the model brighter.
         * </p>
         *
         * @type {Cartesian3}
         * @default undefined
         */
        this.lightColor = options.lightColor;

        /**
         * The sun's luminance at the zenith in kilo candela per meter squared to use for this model's procedural environment map.
         * This is used when {@link Cesium3DTileset#specularEnvironmentMaps} and {@link Cesium3DTileset#sphericalHarmonicCoefficients} are not defined.
         *
         * @type Number
         *
         * @default 0.5
         *
         */
        this.luminanceAtZenith = defaultValue(options.luminanceAtZenith, 0.5);

        /**
         * The third order spherical harmonic coefficients used for the diffuse color of image-based lighting. When <code>undefined</code>, a diffuse irradiance
         * computed from the atmosphere color is used.
         * <p>
         * There are nine <code>Cartesian3</code> coefficients.
         * The order of the coefficients is: L<sub>00</sub>, L<sub>1-1</sub>, L<sub>10</sub>, L<sub>11</sub>, L<sub>2-2</sub>, L<sub>2-1</sub>, L<sub>20</sub>, L<sub>21</sub>, L<sub>22</sub>
         * </p>
         *
         * These values can be obtained by preprocessing the environment map using the <code>cmgen</code> tool of
         * {@link https://github.com/google/filament/releases | Google's Filament project}. This will also generate a KTX file that can be
         * supplied to {@link Cesium3DTileset#specularEnvironmentMaps}.
         *
         * @type {Cartesian3[]}
         * @demo {@link https://cesiumjs.org/Cesium/Apps/Sandcastle/index.html?src=Image-Based Lighting.html|Sandcastle Image Based Lighting Demo}
         * @see {@link https://graphics.stanford.edu/papers/envmap/envmap.pdf|An Efficient Representation for Irradiance Environment Maps}
         */
        this.sphericalHarmonicCoefficients = options.sphericalHarmonicCoefficients;

        /**
         * A URL to a KTX file that contains a cube map of the specular lighting and the convoluted specular mipmaps.
         *
         * @demo {@link https://cesiumjs.org/Cesium/Apps/Sandcastle/index.html?src=Image-Based Lighting.html|Sandcastle Image Based Lighting Demo}
         * @type {String}
         * @see Cesium3DTileset#sphericalHarmonicCoefficients
         */
        this.specularEnvironmentMaps = options.specularEnvironmentMaps;

        /**
         * This property is for debugging only; it is not optimized for production use.
         * <p>
         * Determines if only the tiles from last frame should be used for rendering.  This
         * effectively "freezes" the tileset to the previous frame so it is possible to zoom
         * out and see what was rendered.
         * </p>
         *
         * @type {Boolean}
         * @default false
         */
        this.debugFreezeFrame = defaultValue(options.debugFreezeFrame, false);

        /**
         * This property is for debugging only; it is not optimized for production use.
         * <p>
         * When true, assigns a random color to each tile.  This is useful for visualizing
         * what features belong to what tiles, especially with additive refinement where features
         * from parent tiles may be interleaved with features from child tiles.
         * </p>
         *
         * @type {Boolean}
         * @default false
         */
        this.debugColorizeTiles = defaultValue(options.debugColorizeTiles, false);

        /**
         * This property is for debugging only; it is not optimized for production use.
         * <p>
         * When true, renders each tile's content as a wireframe.
         * </p>
         *
         * @type {Boolean}
         * @default false
         */
        this.debugWireframe = defaultValue(options.debugWireframe, false);

        /**
         * This property is for debugging only; it is not optimized for production use.
         * <p>
         * When true, renders the bounding volume for each visible tile.  The bounding volume is
         * white if the tile has a content bounding volume or is empty; otherwise, it is red.  Tiles that don't meet the
         * screen space error and are still refining to their descendants are yellow.
         * </p>
         *
         * @type {Boolean}
         * @default false
         */
        this.debugShowBoundingVolume = defaultValue(options.debugShowBoundingVolume, false);

        /**
         * This property is for debugging only; it is not optimized for production use.
         * <p>
         * When true, renders the bounding volume for each visible tile's content. The bounding volume is
         * blue if the tile has a content bounding volume; otherwise it is red.
         * </p>
         *
         * @type {Boolean}
         * @default false
         */
        this.debugShowContentBoundingVolume = defaultValue(options.debugShowContentBoundingVolume, false);

        /**
         * This property is for debugging only; it is not optimized for production use.
         * <p>
         * When true, renders the viewer request volume for each tile.
         * </p>
         *
         * @type {Boolean}
         * @default false
         */
        this.debugShowViewerRequestVolume = defaultValue(options.debugShowViewerRequestVolume, false);

        this._tileDebugLabels = undefined;
        this.debugPickedTileLabelOnly = false;
        this.debugPickedTile = undefined;
        this.debugPickPosition = undefined;

        /**
         * This property is for debugging only; it is not optimized for production use.
         * <p>
         * When true, draws labels to indicate the geometric error of each tile.
         * </p>
         *
         * @type {Boolean}
         * @default false
         */
        this.debugShowGeometricError = defaultValue(options.debugShowGeometricError, false);

        /**
         * This property is for debugging only; it is not optimized for production use.
         * <p>
         * When true, draws labels to indicate the number of commands, points, triangles and features of each tile.
         * </p>
         *
         * @type {Boolean}
         * @default false
         */
        this.debugShowRenderingStatistics = defaultValue(options.debugShowRenderingStatistics, false);

        /**
         * This property is for debugging only; it is not optimized for production use.
         * <p>
         * When true, draws labels to indicate the geometry and texture memory usage of each tile.
         * </p>
         *
         * @type {Boolean}
         * @default false
         */
        this.debugShowMemoryUsage = defaultValue(options.debugShowMemoryUsage, false);

        /**
         * This property is for debugging only; it is not optimized for production use.
         * <p>
         * When true, draws labels to indicate the url of each tile.
         * </p>
         *
         * @type {Boolean}
         * @default false
         */
        this.debugShowUrl = defaultValue(options.debugShowUrl, false);
        this._credits = undefined;

        var that = this;
        var resource;
        when(options.url)
            .then(function(url) {
                var basePath;
                resource = Resource.createIfNeeded(url);

                // ion resources have a credits property we can use for additional attribution.
                that._credits = resource.credits;

                if (resource.extension === 'json') {
                    basePath = resource.getBaseUri(true);
                } else if (resource.isDataUri) {
                    basePath = '';
                }

                that._url = resource.url;
                that._basePath = basePath;

                return Cesium3DTileset.loadJson(resource);
            })
            .then(function(tilesetJson) {
                that._root = that.loadTileset(resource, tilesetJson);
                var gltfUpAxis = defined(tilesetJson.asset.gltfUpAxis) ? Axis.fromName(tilesetJson.asset.gltfUpAxis) : Axis.Y;
                that._asset = tilesetJson.asset;
                that._properties = tilesetJson.properties;
                that._geometricError = tilesetJson.geometricError;
                that._extensionsUsed = tilesetJson.extensionsUsed;
                that._gltfUpAxis = gltfUpAxis;
                that._extras = tilesetJson.extras;
                // Save the original, untransformed bounding volume position so we can apply
                // the tile transform and model matrix at run time
                var boundingVolume = that._root.createBoundingVolume(tilesetJson.root.boundingVolume, Matrix4.IDENTITY);
                var clippingPlanesOrigin = boundingVolume.boundingSphere.center;
                // If this origin is above the surface of the earth
                // we want to apply an ENU orientation as our best guess of orientation.
                // Otherwise, we assume it gets its position/orientation completely from the
                // root tile transform and the tileset's model matrix
                var originCartographic = that._ellipsoid.cartesianToCartographic(clippingPlanesOrigin);
                if (defined(originCartographic) && (originCartographic.height > ApproximateTerrainHeights._defaultMinTerrainHeight)) {
                    that._initialClippingPlanesOriginMatrix = Transforms.eastNorthUpToFixedFrame(clippingPlanesOrigin);
                }
                that._clippingPlanesOriginMatrix = Matrix4.clone(that._initialClippingPlanesOriginMatrix);
                that._readyPromise.resolve(that);
            }).otherwise(function(error) {
                that._readyPromise.reject(error);
            });
    }

    defineProperties(Cesium3DTileset.prototype, {
        /**
         * Gets the tileset's asset object property, which contains metadata about the tileset.
         * <p>
         * See the {@link https://github.com/AnalyticalGraphicsInc/3d-tiles/tree/master/specification#reference-asset|asset schema reference}
         * in the 3D Tiles spec for the full set of properties.
         * </p>
         *
         * @memberof Cesium3DTileset.prototype
         *
         * @type {Object}
         * @readonly
         *
         * @exception {DeveloperError} The tileset is not loaded.  Use Cesium3DTileset.readyPromise or wait for Cesium3DTileset.ready to be true.
         */
        asset : {
            get : function() {
                //>>includeStart('debug', pragmas.debug);
                if (!this.ready) {
                    throw new DeveloperError('The tileset is not loaded.  Use Cesium3DTileset.readyPromise or wait for Cesium3DTileset.ready to be true.');
                }
                //>>includeEnd('debug');

                return this._asset;
            }
        },
        /**
         * The {@link ClippingPlaneCollection} used to selectively disable rendering the tileset.
         *
         * @memberof Cesium3DTileset.prototype
         *
         * @type {ClippingPlaneCollection}
         */
        clippingPlanes : {
            get : function() {
                return this._clippingPlanes;
            },
            set : function(value) {
                ClippingPlaneCollection.setOwner(value, this, '_clippingPlanes');
            }
        },

        /**
         * Gets the tileset's properties dictionary object, which contains metadata about per-feature properties.
         * <p>
         * See the {@link https://github.com/AnalyticalGraphicsInc/3d-tiles/tree/master/specification#reference-properties|properties schema reference}
         * in the 3D Tiles spec for the full set of properties.
         * </p>
         *
         * @memberof Cesium3DTileset.prototype
         *
         * @type {Object}
         * @readonly
         *
         * @exception {DeveloperError} The tileset is not loaded.  Use Cesium3DTileset.readyPromise or wait for Cesium3DTileset.ready to be true.
         *
         * @example
         * console.log('Maximum building height: ' + tileset.properties.height.maximum);
         * console.log('Minimum building height: ' + tileset.properties.height.minimum);
         *
         * @see Cesium3DTileFeature#getProperty
         * @see Cesium3DTileFeature#setProperty
         */
        properties : {
            get : function() {
                //>>includeStart('debug', pragmas.debug);
                if (!this.ready) {
                    throw new DeveloperError('The tileset is not loaded.  Use Cesium3DTileset.readyPromise or wait for Cesium3DTileset.ready to be true.');
                }
                //>>includeEnd('debug');

                return this._properties;
            }
        },

        /**
         * When <code>true</code>, the tileset's root tile is loaded and the tileset is ready to render.
         * This is set to <code>true</code> right before {@link Cesium3DTileset#readyPromise} is resolved.
         *
         * @memberof Cesium3DTileset.prototype
         *
         * @type {Boolean}
         * @readonly
         *
         * @default false
         */
        ready : {
            get : function() {
                return defined(this._root);
            }
        },

        /**
         * Gets the promise that will be resolved when the tileset's root tile is loaded and the tileset is ready to render.
         * <p>
         * This promise is resolved at the end of the frame before the first frame the tileset is rendered in.
         * </p>
         *
         * @memberof Cesium3DTileset.prototype
         *
         * @type {Promise.<Cesium3DTileset>}
         * @readonly
         *
         * @example
         * tileset.readyPromise.then(function(tileset) {
         *     // tile.properties is not defined until readyPromise resolves.
         *     var properties = tileset.properties;
         *     if (Cesium.defined(properties)) {
         *         for (var name in properties) {
         *             console.log(properties[name]);
         *         }
         *     }
         * });
         */
        readyPromise : {
            get : function() {
                return this._readyPromise.promise;
            }
        },

        /**
         * When <code>true</code>, all tiles that meet the screen space error this frame are loaded. The tileset is
         * completely loaded for this view.
         *
         * @memberof Cesium3DTileset.prototype
         *
         * @type {Boolean}
         * @readonly
         *
         * @default false
         *
         * @see Cesium3DTileset#allTilesLoaded
         */
        tilesLoaded : {
            get : function() {
                return this._tilesLoaded;
            }
        },

        /**
         * The url to a tileset JSON file.
         *
         * @memberof Cesium3DTileset.prototype
         *
         * @type {String}
         * @readonly
         */
        url : {
            get : function() {
                return this._url;
            }
        },

        /**
         * The base path that non-absolute paths in tileset JSON file are relative to.
         *
         * @memberof Cesium3DTileset.prototype
         *
         * @type {String}
         * @readonly
         * @deprecated
         */
        basePath : {
            get : function() {
                deprecationWarning('Cesium3DTileset.basePath', 'Cesium3DTileset.basePath has been deprecated. All tiles are relative to the url of the tileset JSON file that contains them. Use the url property instead.');
                return this._basePath;
            }
        },

        /**
         * The style, defined using the
         * {@link https://github.com/AnalyticalGraphicsInc/3d-tiles/tree/master/specification/Styling|3D Tiles Styling language},
         * applied to each feature in the tileset.
         * <p>
         * Assign <code>undefined</code> to remove the style, which will restore the visual
         * appearance of the tileset to its default when no style was applied.
         * </p>
         * <p>
         * The style is applied to a tile before the {@link Cesium3DTileset#tileVisible}
         * event is raised, so code in <code>tileVisible</code> can manually set a feature's
         * properties (e.g. color and show) after the style is applied. When
         * a new style is assigned any manually set properties are overwritten.
         * </p>
         *
         * @memberof Cesium3DTileset.prototype
         *
         * @type {Cesium3DTileStyle}
         *
         * @default undefined
         *
         * @example
         * tileset.style = new Cesium.Cesium3DTileStyle({
         *    color : {
         *        conditions : [
         *            ['${Height} >= 100', 'color("purple", 0.5)'],
         *            ['${Height} >= 50', 'color("red")'],
         *            ['true', 'color("blue")']
         *        ]
         *    },
         *    show : '${Height} > 0',
         *    meta : {
         *        description : '"Building id ${id} has height ${Height}."'
         *    }
         * });
         *
         * @see {@link https://github.com/AnalyticalGraphicsInc/3d-tiles/tree/master/specification/Styling|3D Tiles Styling language}
         */
        style : {
            get : function() {
                return this._styleEngine.style;
            },
            set : function(value) {
                this._styleEngine.style = value;
            }
        },

        /**
         * The maximum screen space error used to drive level of detail refinement.  This value helps determine when a tile
         * refines to its descendants, and therefore plays a major role in balancing performance with visual quality.
         * <p>
         * A tile's screen space error is roughly equivalent to the number of pixels wide that would be drawn if a sphere with a
         * radius equal to the tile's <b>geometric error</b> were rendered at the tile's position. If this value exceeds
         * <code>maximumScreenSpaceError</code> the tile refines to its descendants.
         * </p>
         * <p>
         * Depending on the tileset, <code>maximumScreenSpaceError</code> may need to be tweaked to achieve the right balance.
         * Higher values provide better performance but lower visual quality.
         * </p>
         *
         * @memberof Cesium3DTileset.prototype
         *
         * @type {Number}
         * @default 16
         *
         * @exception {DeveloperError} <code>maximumScreenSpaceError</code> must be greater than or equal to zero.
         */
        maximumScreenSpaceError : {
            get : function() {
                return this._maximumScreenSpaceError;
            },
            set : function(value) {
                //>>includeStart('debug', pragmas.debug);
                Check.typeOf.number.greaterThanOrEquals('maximumScreenSpaceError', value, 0);
                //>>includeEnd('debug');

                this._maximumScreenSpaceError = value;
            }
        },

        /**
         * The maximum amount of GPU memory (in MB) that may be used to cache tiles. This value is estimated from
         * geometry, textures, and batch table textures of loaded tiles. For point clouds, this value also
         * includes per-point metadata.
         * <p>
         * Tiles not in view are unloaded to enforce this.
         * </p>
         * <p>
         * If decreasing this value results in unloading tiles, the tiles are unloaded the next frame.
         * </p>
         * <p>
         * If tiles sized more than <code>maximumMemoryUsage</code> are needed
         * to meet the desired screen space error, determined by {@link Cesium3DTileset#maximumScreenSpaceError},
         * for the current view, then the memory usage of the tiles loaded will exceed
         * <code>maximumMemoryUsage</code>.  For example, if the maximum is 256 MB, but
         * 300 MB of tiles are needed to meet the screen space error, then 300 MB of tiles may be loaded.  When
         * these tiles go out of view, they will be unloaded.
         * </p>
         *
         * @memberof Cesium3DTileset.prototype
         *
         * @type {Number}
         * @default 512
         *
         * @exception {DeveloperError} <code>maximumMemoryUsage</code> must be greater than or equal to zero.
         * @see Cesium3DTileset#totalMemoryUsageInBytes
         */
        maximumMemoryUsage : {
            get : function() {
                return this._maximumMemoryUsage;
            },
            set : function(value) {
                //>>includeStart('debug', pragmas.debug);
                Check.typeOf.number.greaterThanOrEquals('value', value, 0);
                //>>includeEnd('debug');

                this._maximumMemoryUsage = value;
            }
        },

        /**
         * The root tile.
         *
         * @memberOf Cesium3DTileset.prototype
         *
         * @type {Cesium3DTile}
         * @readonly
         *
         * @exception {DeveloperError} The tileset is not loaded.  Use Cesium3DTileset.readyPromise or wait for Cesium3DTileset.ready to be true.
         */
        root : {
            get : function() {
                //>>includeStart('debug', pragmas.debug);
                if (!this.ready) {
                    throw new DeveloperError('The tileset is not loaded.  Use Cesium3DTileset.readyPromise or wait for Cesium3DTileset.ready to be true.');
                }
                //>>includeEnd('debug');

                return this._root;
            }
        },

        /**
         * The tileset's bounding sphere.
         *
         * @memberof Cesium3DTileset.prototype
         *
         * @type {BoundingSphere}
         * @readonly
         *
         * @exception {DeveloperError} The tileset is not loaded.  Use Cesium3DTileset.readyPromise or wait for Cesium3DTileset.ready to be true.
         *
         * @example
         * var tileset = viewer.scene.primitives.add(new Cesium.Cesium3DTileset({
         *     url : 'http://localhost:8002/tilesets/Seattle/tileset.json'
         * }));
         *
         * tileset.readyPromise.then(function(tileset) {
         *     // Set the camera to view the newly added tileset
         *     viewer.camera.viewBoundingSphere(tileset.boundingSphere, new Cesium.HeadingPitchRange(0, -0.5, 0));
         * });
         */
        boundingSphere : {
            get : function() {
                //>>includeStart('debug', pragmas.debug);
                if (!this.ready) {
                    throw new DeveloperError('The tileset is not loaded.  Use Cesium3DTileset.readyPromise or wait for Cesium3DTileset.ready to be true.');
                }
                //>>includeEnd('debug');

                this._root.updateTransform(this._modelMatrix);
                return this._root.boundingSphere;
            }
        },

        /**
         * A 4x4 transformation matrix that transforms the entire tileset.
         *
         * @memberof Cesium3DTileset.prototype
         *
         * @type {Matrix4}
         * @default Matrix4.IDENTITY
         *
         * @example
         * // Adjust a tileset's height from the globe's surface.
         * var heightOffset = 20.0;
         * var boundingSphere = tileset.boundingSphere;
         * var cartographic = Cesium.Cartographic.fromCartesian(boundingSphere.center);
         * var surface = Cesium.Cartesian3.fromRadians(cartographic.longitude, cartographic.latitude, 0.0);
         * var offset = Cesium.Cartesian3.fromRadians(cartographic.longitude, cartographic.latitude, heightOffset);
         * var translation = Cesium.Cartesian3.subtract(offset, surface, new Cesium.Cartesian3());
         * tileset.modelMatrix = Cesium.Matrix4.fromTranslation(translation);
         */
        modelMatrix : {
            get : function() {
                return this._modelMatrix;
            },
            set : function(value) {
                this._modelMatrix = Matrix4.clone(value, this._modelMatrix);
            }
        },

        /**
         * Returns the time, in milliseconds, since the tileset was loaded and first updated.
         *
         * @memberof Cesium3DTileset.prototype
         *
         * @type {Number}
         * @readonly
         */
        timeSinceLoad : {
            get : function() {
                return this._timeSinceLoad;
            }
        },

        /**
         * The total amount of GPU memory in bytes used by the tileset. This value is estimated from
         * geometry, texture, and batch table textures of loaded tiles. For point clouds, this value also
         * includes per-point metadata.
         *
         * @memberof Cesium3DTileset.prototype
         *
         * @type {Number}
         * @readonly
         *
         * @see Cesium3DTileset#maximumMemoryUsage
         */
        totalMemoryUsageInBytes : {
            get : function() {
                var statistics = this._statistics;
                return statistics.texturesByteLength + statistics.geometryByteLength + statistics.batchTableByteLength;
            }
        },

        /**
         * @private
         */
        clippingPlanesOriginMatrix : {
            get : function() {
                if (!defined(this._clippingPlanesOriginMatrix)) {
                    return Matrix4.IDENTITY;
                }

                if (this._clippingPlanesOriginMatrixDirty) {
                    Matrix4.multiply(this.root.computedTransform, this._initialClippingPlanesOriginMatrix, this._clippingPlanesOriginMatrix);
                    this._clippingPlanesOriginMatrixDirty = false;
                }

                return this._clippingPlanesOriginMatrix;
            }
        },

        /**
         * @private
         */
        styleEngine : {
            get : function() {
                return this._styleEngine;
            }
        },

        /**
         * @private
         */
        statistics : {
            get : function() {
                return this._statistics;
            }
        },

        /**
         * Determines whether terrain, 3D Tiles or both will be classified by this tileset.
         * <p>
         * This option is only applied to tilesets containing batched 3D models, geometry data, or vector data. Even when undefined, vector data and geometry data
         * must render as classifications and will default to rendering on both terrain and other 3D Tiles tilesets.
         * </p>
         * <p>
         * When enabled for batched 3D model tilesets, there are a few requirements/limitations on the glTF:
         * <ul>
         *     <li>POSITION and _BATCHID semantics are required.</li>
         *     <li>All indices with the same batch id must occupy contiguous sections of the index buffer.</li>
         *     <li>All shaders and techniques are ignored. The generated shader simply multiplies the position by the model-view-projection matrix.</li>
         *     <li>The only supported extensions are CESIUM_RTC and WEB3D_quantized_attributes.</li>
         *     <li>Only one node is supported.</li>
         *     <li>Only one mesh per node is supported.</li>
         *     <li>Only one primitive per mesh is supported.</li>
         * </ul>
         * </p>
         *
         * @memberof Cesium3DTileset.prototype
         *
         * @type {ClassificationType}
         * @default undefined
         *
         * @experimental This feature is using part of the 3D Tiles spec that is not final and is subject to change without Cesium's standard deprecation policy.
         * @readonly
         */
        classificationType : {
            get : function() {
                return this._classificationType;
            }
        },

        /**
         * Gets an ellipsoid describing the shape of the globe.
         *
         * @memberof Cesium3DTileset.prototype
         *
         * @type {Ellipsoid}
         * @readonly
         */
        ellipsoid : {
            get : function() {
                return this._ellipsoid;
            }
        },

        /**
         * Returns the <code>extras</code> property at the top-level of the tileset JSON, which contains application specific metadata.
         * Returns <code>undefined</code> if <code>extras</code> does not exist.
         *
         * @memberof Cesium3DTileset.prototype
         *
         * @exception {DeveloperError} The tileset is not loaded.  Use Cesium3DTileset.readyPromise or wait for Cesium3DTileset.ready to be true.
         *
         * @type {*}
         * @readonly
         *
         * @see {@link https://github.com/AnalyticalGraphicsInc/3d-tiles/tree/master/specification#specifying-extensions-and-application-specific-extras|Extras in the 3D Tiles specification.}
         */
        extras : {
            get : function() {
                //>>includeStart('debug', pragmas.debug);
                if (!this.ready) {
                    throw new DeveloperError('The tileset is not loaded.  Use Cesium3DTileset.readyPromise or wait for Cesium3DTileset.ready to be true.');
                }
                //>>includeEnd('debug');

                return this._extras;
            }
        },

        /**
         * Cesium adds lighting from the earth, sky, atmosphere, and star skybox. This cartesian is used to scale the final
         * diffuse and specular lighting contribution from those sources to the final color. A value of 0.0 will disable those light sources.
         *
         * @type {Cartesian2}
         * @default Cartesian2(1.0, 1.0)
         */
        imageBasedLightingFactor : {
            get : function() {
                return this._imageBasedLightingFactor;
            },
            set : function(value) {
                //>>includeStart('debug', pragmas.debug);
                Check.typeOf.object('imageBasedLightingFactor', value);
                Check.typeOf.number.greaterThanOrEquals('imageBasedLightingFactor.x', value.x, 0.0);
                Check.typeOf.number.lessThanOrEquals('imageBasedLightingFactor.x', value.x, 1.0);
                Check.typeOf.number.greaterThanOrEquals('imageBasedLightingFactor.y', value.y, 0.0);
                Check.typeOf.number.lessThanOrEquals('imageBasedLightingFactor.y', value.y, 1.0);
                //>>includeEnd('debug');
                Cartesian2.clone(value, this._imageBasedLightingFactor);
            }
        }
    });

    /**
     * Provides a hook to override the method used to request the tileset json
     * useful when fetching tilesets from remote servers
     * @param {Resource|String} tilesetUrl The url of the json file to be fetched
     * @returns {Promise.<Object>} A promise that resolves with the fetched json data
     */
    Cesium3DTileset.loadJson = function(tilesetUrl) {
        var resource = Resource.createIfNeeded(tilesetUrl);
        return resource.fetchJson();
    };

    /**
     * Marks the tileset's {@link Cesium3DTileset#style} as dirty, which forces all
     * features to re-evaluate the style in the next frame each is visible.
     */
    Cesium3DTileset.prototype.makeStyleDirty = function() {
        this._styleEngine.makeDirty();
    };

    /**
     * Loads the main tileset JSON file or a tileset JSON file referenced from a tile.
     *
     * @private
     */
    Cesium3DTileset.prototype.loadTileset = function(resource, tilesetJson, parentTile) {
        var asset = tilesetJson.asset;
        if (!defined(asset)) {
            throw new RuntimeError('Tileset must have an asset property.');
        }
        if (asset.version !== '0.0' && asset.version !== '1.0') {
            throw new RuntimeError('The tileset must be 3D Tiles version 0.0 or 1.0.');
        }

        var statistics = this._statistics;

        var tilesetVersion = asset.tilesetVersion;
        if (defined(tilesetVersion)) {
            // Append the tileset version to the resource
            this._basePath += '?v=' + tilesetVersion;
            resource.setQueryParameters({ v: tilesetVersion });
        } else {
            delete resource.queryParameters.v;
        }

        // A tileset JSON file referenced from a tile may exist in a different directory than the root tileset.
        // Get the basePath relative to the external tileset.
        var rootTile = new Cesium3DTile(this, resource, tilesetJson.root, parentTile);

        // If there is a parentTile, add the root of the currently loading tileset
        // to parentTile's children, and update its _depth.
        if (defined(parentTile)) {
            parentTile.children.push(rootTile);
            rootTile._depth = parentTile._depth + 1;
        }

        var stack = [];
        stack.push(rootTile);

        while (stack.length > 0) {
            var tile = stack.pop();
            ++statistics.numberOfTilesTotal;
            this._allTilesAdditive = this._allTilesAdditive && (tile.refine === Cesium3DTileRefine.ADD);
            var children = tile._header.children;
            if (defined(children)) {
                var length = children.length;
                for (var i = 0; i < length; ++i) {
                    var childHeader = children[i];
                    var childTile = new Cesium3DTile(this, resource, childHeader, tile);
                    tile.children.push(childTile);
                    childTile._depth = tile._depth + 1;
                    stack.push(childTile);
                }
            }

            if (this._cullWithChildrenBounds) {
                Cesium3DTileOptimizations.checkChildrenWithinParent(tile);
            }
        }

        return rootTile;
    };

    var scratchPositionNormal = new Cartesian3();
    var scratchCartographic = new Cartographic();
    var scratchMatrix = new Matrix4();
    var scratchCenter = new Cartesian3();
    var scratchPosition = new Cartesian3();
    var scratchDirection = new Cartesian3();

    function updateDynamicScreenSpaceError(tileset, frameState) {
        var up;
        var direction;
        var height;
        var minimumHeight;
        var maximumHeight;

        var camera = frameState.camera;
        var root = tileset._root;
        var tileBoundingVolume = root.contentBoundingVolume;

        if (tileBoundingVolume instanceof TileBoundingRegion) {
            up = Cartesian3.normalize(camera.positionWC, scratchPositionNormal);
            direction = camera.directionWC;
            height = camera.positionCartographic.height;
            minimumHeight = tileBoundingVolume.minimumHeight;
            maximumHeight = tileBoundingVolume.maximumHeight;
        } else {
            // Transform camera position and direction into the local coordinate system of the tileset
            var transformLocal = Matrix4.inverseTransformation(root.computedTransform, scratchMatrix);
            var ellipsoid = frameState.mapProjection.ellipsoid;
            var boundingVolume = tileBoundingVolume.boundingVolume;
            var centerLocal = Matrix4.multiplyByPoint(transformLocal, boundingVolume.center, scratchCenter);
            if (Cartesian3.magnitude(centerLocal) > ellipsoid.minimumRadius) {
                // The tileset is defined in WGS84. Approximate the minimum and maximum height.
                var centerCartographic = Cartographic.fromCartesian(centerLocal, ellipsoid, scratchCartographic);
                up = Cartesian3.normalize(camera.positionWC, scratchPositionNormal);
                direction = camera.directionWC;
                height = camera.positionCartographic.height;
                minimumHeight = 0.0;
                maximumHeight = centerCartographic.height * 2.0;
            } else {
                // The tileset is defined in local coordinates (z-up)
                var positionLocal = Matrix4.multiplyByPoint(transformLocal, camera.positionWC, scratchPosition);
                up = Cartesian3.UNIT_Z;
                direction = Matrix4.multiplyByPointAsVector(transformLocal, camera.directionWC, scratchDirection);
                direction = Cartesian3.normalize(direction, direction);
                height = positionLocal.z;
                if (tileBoundingVolume instanceof TileOrientedBoundingBox) {
                    // Assuming z-up, the last component stores the half-height of the box
                    var boxHeight = root._header.boundingVolume.box[11];
                    minimumHeight = centerLocal.z - boxHeight;
                    maximumHeight = centerLocal.z + boxHeight;
                } else if (tileBoundingVolume instanceof TileBoundingSphere) {
                    var radius = boundingVolume.radius;
                    minimumHeight = centerLocal.z - radius;
                    maximumHeight = centerLocal.z + radius;
                }
            }
        }

        // The range where the density starts to lessen. Start at the quarter height of the tileset.
        var heightFalloff = tileset.dynamicScreenSpaceErrorHeightFalloff;
        var heightClose = minimumHeight + (maximumHeight - minimumHeight) * heightFalloff;
        var heightFar = maximumHeight;

        var t = CesiumMath.clamp((height - heightClose) / (heightFar - heightClose), 0.0, 1.0);

        // Increase density as the camera tilts towards the horizon
        var dot = Math.abs(Cartesian3.dot(direction, up));
        var horizonFactor = 1.0 - dot;

        // Weaken the horizon factor as the camera height increases, implying the camera is further away from the tileset.
        // The goal is to increase density for the "street view", not when viewing the tileset from a distance.
        horizonFactor = horizonFactor * (1.0 - t);

        var density = tileset.dynamicScreenSpaceErrorDensity;
        density *= horizonFactor;

        tileset._dynamicScreenSpaceErrorComputedDensity = density;
    }

    ///////////////////////////////////////////////////////////////////////////

    function requestContent(tileset, tile) {
        if (tile.hasEmptyContent) {
            return;
        }

        var statistics = tileset._statistics;
        var expired = tile.contentExpired;
        var requested = tile.requestContent();

        if (!requested) {
            ++statistics.numberOfAttemptedRequests;
            return;
        }

        if (expired) {
            if (tile.hasTilesetContent) {
                destroySubtree(tileset, tile);
            } else {
                statistics.decrementLoadCounts(tile.content);
                --statistics.numberOfTilesWithContentReady;
            }
        }

        ++statistics.numberOfPendingRequests;

        tile.contentReadyToProcessPromise.then(addToProcessingQueue(tileset, tile));
        tile.contentReadyPromise.then(handleTileSuccess(tileset, tile)).otherwise(handleTileFailure(tileset, tile));
    }

    function sortRequestByPriority(a, b) {
        return a._priority - b._priority;
    }

    function requestTiles(tileset) {
        // Sort requests by priority before making any requests.
        // This makes it less likely that requests will be cancelled after being issued.
        var requestedTiles = tileset._requestedTiles;
        var length = requestedTiles.length;
        var i;
        for (i = 0; i < length; ++i) {
            requestedTiles[i].updatePriority();
        }
        requestedTiles.sort(sortRequestByPriority);
        for (i = 0; i < length; ++i) {
            requestContent(tileset, requestedTiles[i]);
        }
    }

    function addToProcessingQueue(tileset, tile) {
        return function() {
            tileset._processingQueue.push(tile);

            --tileset._statistics.numberOfPendingRequests;
            ++tileset._statistics.numberOfTilesProcessing;
        };
    }

    function handleTileFailure(tileset, tile) {
        return function(error) {
            if (tileset._processingQueue.indexOf(tile) >= 0) {
                // Failed during processing
                --tileset._statistics.numberOfTilesProcessing;
            } else {
                // Failed when making request
                --tileset._statistics.numberOfPendingRequests;
            }

            var url = tile._contentResource.url;
            var message = defined(error.message) ? error.message : error.toString();
            if (tileset.tileFailed.numberOfListeners > 0) {
                tileset.tileFailed.raiseEvent({
                    url : url,
                    message : message
                });
            } else {
                console.log('A 3D tile failed to load: ' + url);
                console.log('Error: ' + message);
            }
        };
    }

    function handleTileSuccess(tileset, tile) {
        return function() {
            --tileset._statistics.numberOfTilesProcessing;

            if (!tile.hasTilesetContent) {
                // RESEARCH_IDEA: ability to unload tiles (without content) for an
                // external tileset when all the tiles are unloaded.
                tileset._statistics.incrementLoadCounts(tile.content);
                ++tileset._statistics.numberOfTilesWithContentReady;

                // Add to the tile cache. Previously expired tiles are already in the cache and won't get re-added.
                tileset._cache.add(tile);
            }

            tileset.tileLoad.raiseEvent(tile);
        };
    }

    function filterProcessingQueue(tileset) {
        var tiles = tileset._processingQueue;
        var length = tiles.length;

        var removeCount = 0;
        for (var i = 0; i < length; ++i) {
            var tile = tiles[i];
            if (tile._contentState !== Cesium3DTileContentState.PROCESSING) {
                ++removeCount;
                continue;
            }
            if (removeCount > 0) {
                tiles[i - removeCount] = tile;
            }
        }
        tiles.length -= removeCount;
    }

    function processTiles(tileset, frameState) {
        filterProcessingQueue(tileset);
        var tiles = tileset._processingQueue;
        var length = tiles.length;
        // Process tiles in the PROCESSING state so they will eventually move to the READY state.
        for (var i = 0; i < length; ++i) {
            tiles[i].process(tileset, frameState);
        }
    }

    ///////////////////////////////////////////////////////////////////////////

    var scratchCartesian = new Cartesian3();

    var stringOptions = {
        maximumFractionDigits : 3
    };

    function formatMemoryString(memorySizeInBytes) {
        var memoryInMegabytes = memorySizeInBytes / 1048576;
        if (memoryInMegabytes < 1.0) {
            return memoryInMegabytes.toLocaleString(undefined, stringOptions);
        }
        return Math.round(memoryInMegabytes).toLocaleString();
    }

    function computeTileLabelPosition(tile) {
        var boundingVolume = tile.boundingVolume.boundingVolume;
        var halfAxes = boundingVolume.halfAxes;
        var radius = boundingVolume.radius;

        var position = Cartesian3.clone(boundingVolume.center, scratchCartesian);
        if (defined(halfAxes)) {
            position.x += 0.75 * (halfAxes[0] + halfAxes[3] + halfAxes[6]);
            position.y += 0.75 * (halfAxes[1] + halfAxes[4] + halfAxes[7]);
            position.z += 0.75 * (halfAxes[2] + halfAxes[5] + halfAxes[8]);
        } else if (defined(radius)) {
            var normal = Cartesian3.normalize(boundingVolume.center, scratchCartesian);
            normal = Cartesian3.multiplyByScalar(normal, 0.75 * radius, scratchCartesian);
            position = Cartesian3.add(normal, boundingVolume.center, scratchCartesian);
        }
        return position;
    }

    function addTileDebugLabel(tile, tileset, position) {
        var labelString = '';
        var attributes = 0;

        if (tileset.debugShowGeometricError) {
            labelString += '\nGeometric error: ' + tile.geometricError;
            attributes++;
        }

        if (tileset.debugShowRenderingStatistics) {
            labelString += '\nCommands: ' + tile.commandsLength;
            attributes++;

            // Don't display number of points or triangles if 0.
            var numberOfPoints = tile.content.pointsLength;
            if (numberOfPoints > 0) {
                labelString += '\nPoints: ' + tile.content.pointsLength;
                attributes++;
            }

            var numberOfTriangles = tile.content.trianglesLength;
            if (numberOfTriangles > 0) {
                labelString += '\nTriangles: ' + tile.content.trianglesLength;
                attributes++;
            }

            labelString += '\nFeatures: ' + tile.content.featuresLength;
            attributes ++;
        }

        if (tileset.debugShowMemoryUsage) {
            labelString += '\nTexture Memory: ' + formatMemoryString(tile.content.texturesByteLength);
            labelString += '\nGeometry Memory: ' + formatMemoryString(tile.content.geometryByteLength);
            attributes += 2;
        }

        if (tileset.debugShowUrl) {
            labelString += '\nUrl: ' + tile._header.content.uri;
            attributes++;
        }

        var newLabel = {
            text : labelString.substring(1),
            position : position,
            font : (19-attributes) + 'px sans-serif',
            showBackground : true,
            disableDepthTestDistance : Number.POSITIVE_INFINITY
        };

        return tileset._tileDebugLabels.add(newLabel);
    }

    function updateTileDebugLabels(tileset, frameState) {
        var i;
        var tile;
        var selectedTiles = tileset._selectedTiles;
        var selectedLength = selectedTiles.length;
        var emptyTiles = tileset._emptyTiles;
        var emptyLength = emptyTiles.length;
        tileset._tileDebugLabels.removeAll();

        if (tileset.debugPickedTileLabelOnly) {
            if (defined(tileset.debugPickedTile)) {
                var position = (defined(tileset.debugPickPosition)) ? tileset.debugPickPosition : computeTileLabelPosition(tileset.debugPickedTile);
                var label = addTileDebugLabel(tileset.debugPickedTile, tileset, position);
                label.pixelOffset = new Cartesian2(15, -15); // Offset to avoid picking the label.
            }
        } else {
            for (i = 0; i < selectedLength; ++i) {
                tile = selectedTiles[i];
                addTileDebugLabel(tile, tileset, computeTileLabelPosition(tile));
            }
            for (i = 0; i < emptyLength; ++i) {
                tile = emptyTiles[i];
                if (tile.hasTilesetContent) {
                    addTileDebugLabel(tile, tileset, computeTileLabelPosition(tile));
                }
            }
        }
        tileset._tileDebugLabels.update(frameState);
    }

    function updateTiles(tileset, frameState) {
        tileset._styleEngine.applyStyle(tileset, frameState);

        var statistics = tileset._statistics;
        var passes = frameState.passes;
        var isRender = passes.render;
        var commandList = frameState.commandList;
        var numberOfInitialCommands = commandList.length;
        var selectedTiles = tileset._selectedTiles;
        var selectedLength = selectedTiles.length;
        var emptyTiles = tileset._emptyTiles;
        var emptyLength = emptyTiles.length;
        var tileVisible = tileset.tileVisible;
        var i;
        var tile;

        var bivariateVisibilityTest = tileset._skipLevelOfDetail && tileset._hasMixedContent && frameState.context.stencilBuffer && selectedLength > 0;

        tileset._backfaceCommands.length = 0;

        if (bivariateVisibilityTest) {
            if (!defined(tileset._stencilClearCommand)) {
                tileset._stencilClearCommand = new ClearCommand({
                    stencil : 0,
                    pass : Pass.CESIUM_3D_TILE,
                    renderState : RenderState.fromCache({
                        stencilMask : StencilConstants.SKIP_LOD_MASK
                    })
                });
            }
            commandList.push(tileset._stencilClearCommand);
        }

        var lengthBeforeUpdate = commandList.length;
        for (i = 0; i < selectedLength; ++i) {
            tile = selectedTiles[i];
            // Raise the tileVisible event before update in case the tileVisible event
            // handler makes changes that update needs to apply to WebGL resources
            if (isRender) {
                tileVisible.raiseEvent(tile);
            }
            tile.update(tileset, frameState);
            statistics.incrementSelectionCounts(tile.content);
            ++statistics.selected;
        }
        for (i = 0; i < emptyLength; ++i) {
            tile = emptyTiles[i];
            tile.update(tileset, frameState);
        }

        var addedCommandsLength = commandList.length - lengthBeforeUpdate;

        tileset._backfaceCommands.trim();

        if (bivariateVisibilityTest) {
            /**
             * Consider 'effective leaf' tiles as selected tiles that have no selected descendants. They may have children,
             * but they are currently our effective leaves because they do not have selected descendants. These tiles
             * are those where with tile._finalResolution === true.
             * Let 'unresolved' tiles be those with tile._finalResolution === false.
             *
             * 1. Render just the backfaces of unresolved tiles in order to lay down z
             * 2. Render all frontfaces wherever tile._selectionDepth > stencilBuffer.
             *    Replace stencilBuffer with tile._selectionDepth, when passing the z test.
             *    Because children are always drawn before ancestors {@link Cesium3DTilesetTraversal#traverseAndSelect},
             *    this effectively draws children first and does not draw ancestors if a descendant has already
             *    been drawn at that pixel.
             *    Step 1 prevents child tiles from appearing on top when they are truly behind ancestor content.
             *    If they are behind the backfaces of the ancestor, then they will not be drawn.
             *
             * NOTE: Step 2 sometimes causes visual artifacts when backfacing child content has some faces that
             * partially face the camera and are inside of the ancestor content. Because they are inside, they will
             * not be culled by the depth writes in Step 1, and because they partially face the camera, the stencil tests
             * will draw them on top of the ancestor content.
             *
             * NOTE: Because we always render backfaces of unresolved tiles, if the camera is looking at the backfaces
             * of an object, they will always be drawn while loading, even if backface culling is enabled.
             */

            var backfaceCommands = tileset._backfaceCommands.values;
            var backfaceCommandsLength = backfaceCommands.length;

            commandList.length += backfaceCommandsLength;

            // copy commands to the back of the commandList
            for (i = addedCommandsLength - 1; i >= 0; --i) {
                commandList[lengthBeforeUpdate + backfaceCommandsLength + i] = commandList[lengthBeforeUpdate + i];
            }

            // move backface commands to the front of the commandList
            for (i = 0; i < backfaceCommandsLength; ++i) {
                commandList[lengthBeforeUpdate + i] = backfaceCommands[i];
            }
        }

        // Number of commands added by each update above
        addedCommandsLength = commandList.length - numberOfInitialCommands;
        statistics.numberOfCommands = addedCommandsLength;

        // Only run EDL if simple attenuation is on
        if (isRender &&
            tileset.pointCloudShading.attenuation &&
            tileset.pointCloudShading.eyeDomeLighting &&
            (addedCommandsLength > 0)) {
            tileset._pointCloudEyeDomeLighting.update(frameState, numberOfInitialCommands, tileset.pointCloudShading);
        }

        if (isRender) {
            if (tileset.debugShowGeometricError || tileset.debugShowRenderingStatistics || tileset.debugShowMemoryUsage || tileset.debugShowUrl) {
                if (!defined(tileset._tileDebugLabels)) {
                    tileset._tileDebugLabels = new LabelCollection();
                }
                updateTileDebugLabels(tileset, frameState);
            } else {
                tileset._tileDebugLabels = tileset._tileDebugLabels && tileset._tileDebugLabels.destroy();
            }
        }
    }

    var scratchStack = [];

    function destroySubtree(tileset, tile) {
        var root = tile;
        var stack = scratchStack;
        stack.push(tile);
        while (stack.length > 0) {
            tile = stack.pop();
            var children = tile.children;
            var length = children.length;
            for (var i = 0; i < length; ++i) {
                stack.push(children[i]);
            }
            if (tile !== root) {
                destroyTile(tileset, tile);
                --tileset._statistics.numberOfTilesTotal;
            }
        }
        root.children = [];
    }

    function unloadTile(tileset, tile) {
        tileset.tileUnload.raiseEvent(tile);
        tileset._statistics.decrementLoadCounts(tile.content);
        --tileset._statistics.numberOfTilesWithContentReady;
        tile.unloadContent();
    }

    function destroyTile(tileset, tile) {
        tileset._cache.unloadTile(tileset, tile, unloadTile);
        tile.destroy();
    }

    function unloadTiles(tileset) {
        tileset._cache.unloadTiles(tileset, unloadTile);
    }

    /**
     * Unloads all tiles that weren't selected the previous frame.  This can be used to
     * explicitly manage the tile cache and reduce the total number of tiles loaded below
     * {@link Cesium3DTileset#maximumMemoryUsage}.
     * <p>
     * Tile unloads occur at the next frame to keep all the WebGL delete calls
     * within the render loop.
     * </p>
     */
    Cesium3DTileset.prototype.trimLoadedTiles = function() {
        this._cache.trim();
    };

    ///////////////////////////////////////////////////////////////////////////

    function raiseLoadProgressEvent(tileset, frameState) {
        var statistics = tileset._statistics;
        var statisticsLast = tileset._statisticsLastRender;
        var numberOfPendingRequests = statistics.numberOfPendingRequests;
        var numberOfTilesProcessing = statistics.numberOfTilesProcessing;
        var lastNumberOfPendingRequest = statisticsLast.numberOfPendingRequests;
        var lastNumberOfTilesProcessing = statisticsLast.numberOfTilesProcessing;

        var progressChanged = (numberOfPendingRequests !== lastNumberOfPendingRequest) || (numberOfTilesProcessing !== lastNumberOfTilesProcessing);

        if (progressChanged) {
            frameState.afterRender.push(function() {
                tileset.loadProgress.raiseEvent(numberOfPendingRequests, numberOfTilesProcessing);
            });
        }

        tileset._tilesLoaded = (statistics.numberOfPendingRequests === 0) && (statistics.numberOfTilesProcessing === 0) && (statistics.numberOfAttemptedRequests === 0);

        if (progressChanged && tileset._tilesLoaded) {

            // TODO: better spot?
            tileset.resetMinMaxPriority();

            frameState.afterRender.push(function() {
                tileset.allTilesLoaded.raiseEvent();
            });
            if (!tileset._initialTilesLoaded) {
                tileset._initialTilesLoaded = true;
                frameState.afterRender.push(function() {
                    tileset.initialTilesLoaded.raiseEvent();
                });
            }

        }
    }

    ///////////////////////////////////////////////////////////////////////////

    function update(tileset, frameState) {
        if (frameState.mode === SceneMode.MORPHING) {
            return false;
        }

        if (!tileset.show || !tileset.ready) {
            return false;
        }

        if (!defined(tileset._loadTimestamp)) {
            tileset._loadTimestamp = JulianDate.clone(frameState.time);
        }

        // Update clipping planes
        var clippingPlanes = tileset._clippingPlanes;
        tileset._clippingPlanesOriginMatrixDirty = true;
        if (defined(clippingPlanes) && clippingPlanes.enabled) {
            clippingPlanes.update(frameState);
        }

        tileset._timeSinceLoad = Math.max(JulianDate.secondsDifference(frameState.time, tileset._loadTimestamp) * 1000, 0.0);

        tileset._skipLevelOfDetail = tileset.skipLevelOfDetail && !defined(tileset._classificationType) && !tileset._disableSkipLevelOfDetail && !tileset._allTilesAdditive;

        // Do out-of-core operations (new content requests, cache removal,
        // process new tiles) only during the render pass.
        var passes = frameState.passes;
        var isRender = passes.render;
        var isPick = passes.pick;
        var isAsync = passes.asynchronous;

        var statistics = tileset._statistics;
        statistics.clear();

        if (tileset.dynamicScreenSpaceError) {
            updateDynamicScreenSpaceError(tileset, frameState);
        }

        if (isRender) {
            tileset._cache.reset();
        }

        ++tileset._updatedVisibilityFrame;

        var ready;

        if (isAsync) {
            ready = Cesium3DTilesetAsyncTraversal.selectTiles(tileset, frameState);
        } else {
            ready = Cesium3DTilesetTraversal.selectTiles(tileset, frameState);
        }

        if (isRender || isAsync) {
            requestTiles(tileset);
        }

        if (isRender) {
            processTiles(tileset, frameState);
        }

        updateTiles(tileset, frameState);

        if (isRender) {
            unloadTiles(tileset);

            // Events are raised (added to the afterRender queue) here since promises
            // may resolve outside of the update loop that then raise events, e.g.,
            // model's readyPromise.
            raiseLoadProgressEvent(tileset, frameState);

            if (statistics.selected !== 0) {
                var credits = tileset._credits;
                if (defined(credits)) {
                    var length = credits.length;
                    for (var i = 0; i < length; i++) {
                        frameState.creditDisplay.addCredit(credits[i]);
                    }
                }
            }
        }

        // Update last statistics
        var statisticsLast = isAsync ? tileset._statisticsLastAsync : (isPick ? tileset._statisticsLastPick : tileset._statisticsLastRender);
        Cesium3DTilesetStatistics.clone(statistics, statisticsLast);

        return ready;
    }

    /**
     * @private
     */
    Cesium3DTileset.prototype.update = function(frameState) {
        update(this, frameState);
    };

    /**
     * @private
     */
    Cesium3DTileset.prototype.updateAsync = function(frameState) {
        return update(this, frameState);
    };

    /**
     * <code>true</code> if the tileset JSON file lists the extension in extensionsUsed; otherwise, <code>false</code>.
     * @param {String} extensionName The name of the extension to check.
     *
     * @returns {Boolean} <code>true</code> if the tileset JSON file lists the extension in extensionsUsed; otherwise, <code>false</code>.
     */
    Cesium3DTileset.prototype.hasExtension = function(extensionName) {
        if (!defined(this._extensionsUsed)) {
            return false;
        }

        return (this._extensionsUsed.indexOf(extensionName) > -1);
    };

    /**
     * Returns true if this object was destroyed; otherwise, false.
     * <br /><br />
     * If this object was destroyed, it should not be used; calling any function other than
     * <code>isDestroyed</code> will result in a {@link DeveloperError} exception.
     *
     * @returns {Boolean} <code>true</code> if this object was destroyed; otherwise, <code>false</code>.
     *
     * @see Cesium3DTileset#destroy
     */
    Cesium3DTileset.prototype.isDestroyed = function() {
        return false;
    };

    /**
     * Destroys the WebGL resources held by this object.  Destroying an object allows for deterministic
     * release of WebGL resources, instead of relying on the garbage collector to destroy this object.
     * <br /><br />
     * Once an object is destroyed, it should not be used; calling any function other than
     * <code>isDestroyed</code> will result in a {@link DeveloperError} exception.  Therefore,
     * assign the return value (<code>undefined</code>) to the object as done in the example.
     *
     * @exception {DeveloperError} This object was destroyed, i.e., destroy() was called.
     *
     * @example
     * tileset = tileset && tileset.destroy();
     *
     * @see Cesium3DTileset#isDestroyed
     */
    Cesium3DTileset.prototype.destroy = function() {
        this._tileDebugLabels = this._tileDebugLabels && this._tileDebugLabels.destroy();
        this._clippingPlanes = this._clippingPlanes && this._clippingPlanes.destroy();

        // Traverse the tree and destroy all tiles
        if (defined(this._root)) {
            var stack = scratchStack;
            stack.push(this._root);

            while (stack.length > 0) {
                var tile = stack.pop();
                tile.destroy();

                var children = tile.children;
                var length = children.length;
                for (var i = 0; i < length; ++i) {
                    stack.push(children[i]);
                }
            }
        }

        this._root = undefined;
        return destroyObject(this);
    };

    /**
     * Resets the min and max every traversal so that new requests can get prioritized 
     *
     * @private
     */
    Cesium3DTileset.prototype.resetMinMaxPriority = function() {
        this._minPriority.level = Number.MAX_VALUE;
        this._maxPriority.level = -Number.MAX_VALUE;
        this._minPriority.distance = Number.MAX_VALUE;
        this._maxPriority.distance = -Number.MAX_VALUE;
        this._minPriorityHolder = undefined;
    };

    return Cesium3DTileset;
});<|MERGE_RESOLUTION|>--- conflicted
+++ resolved
@@ -219,12 +219,9 @@
         this._statisticsLastPick = new Cesium3DTilesetStatistics();
         this._statisticsLastAsync = new Cesium3DTilesetStatistics();
 
-<<<<<<< HEAD
         this._heatmap = new Cesium3DTilesetHeatmap(options.heatmapVariable);
-=======
         this._maxPriority = { level: -Number.MAX_VALUE, distance: -Number.MAX_VALUE };
         this._minPriority = { level: Number.MAX_VALUE, distance: Number.MAX_VALUE, minPriorityHolder: undefined };
->>>>>>> e19f1a8d
 
         this._tilesLoaded = false;
         this._initialTilesLoaded = false;
