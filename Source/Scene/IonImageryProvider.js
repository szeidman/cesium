--- conflicted
+++ resolved
@@ -1,186 +1,3 @@
-<<<<<<< HEAD
-import Check from '../Core/Check.js';
-import defaultValue from '../Core/defaultValue.js';
-import defined from '../Core/defined.js';
-import DeveloperError from '../Core/DeveloperError.js';
-import Event from '../Core/Event.js';
-import IonResource from '../Core/IonResource.js';
-import RuntimeError from '../Core/RuntimeError.js';
-import ArcGisMapServerImageryProvider from './ArcGisMapServerImageryProvider.js';
-import BingMapsImageryProvider from './BingMapsImageryProvider.js';
-import TileMapServiceImageryProvider from './TileMapServiceImageryProvider.js';
-import GoogleEarthEnterpriseMapsProvider from './GoogleEarthEnterpriseMapsProvider.js';
-import MapboxImageryProvider from './MapboxImageryProvider.js';
-import SingleTileImageryProvider from './SingleTileImageryProvider.js';
-import UrlTemplateImageryProvider from './UrlTemplateImageryProvider.js';
-import WebMapServiceImageryProvider from './WebMapServiceImageryProvider.js';
-import WebMapTileServiceImageryProvider from './WebMapTileServiceImageryProvider.js';
-
-    function createFactory(Type) {
-        return function(options) {
-            return new Type(options);
-        };
-    }
-
-    // These values are the list of supported external imagery
-    // assets in the Cesium ion beta. They are subject to change.
-    var ImageryProviderMapping = {
-        ARCGIS_MAPSERVER: createFactory(ArcGisMapServerImageryProvider),
-        BING: createFactory(BingMapsImageryProvider),
-        GOOGLE_EARTH: createFactory(GoogleEarthEnterpriseMapsProvider),
-        MAPBOX: createFactory(MapboxImageryProvider),
-        SINGLE_TILE: createFactory(SingleTileImageryProvider),
-        TMS: createFactory(TileMapServiceImageryProvider),
-        URL_TEMPLATE: createFactory(UrlTemplateImageryProvider),
-        WMS: createFactory(WebMapServiceImageryProvider),
-        WMTS: createFactory(WebMapTileServiceImageryProvider)
-    };
-
-    /**
-     * Provides tiled imagery using the Cesium ion REST API.
-     *
-     * @alias IonImageryProvider
-     * @constructor
-     *
-     * @param {Object} options Object with the following properties:
-     * @param {Number} options.assetId An ion imagery asset ID;
-     * @param {String} [options.accessToken=Ion.defaultAccessToken] The access token to use.
-     * @param {String|Resource} [options.server=Ion.defaultServer] The resource to the Cesium ion API server.
-     *
-     * @example
-     * viewer.imageryLayers.addImageryProvider(new Cesium.IonImageryProvider({ assetId : 23489024 }));
-     */
-    function IonImageryProvider(options) {
-        options = defaultValue(options, defaultValue.EMPTY_OBJECT);
-
-        var assetId = options.assetId;
-        //>>includeStart('debug', pragmas.debug);
-        Check.typeOf.number('options.assetId', assetId);
-        //>>includeEnd('debug');
-
-        /**
-         * The default alpha blending value of this provider, with 0.0 representing fully transparent and
-         * 1.0 representing fully opaque.
-         *
-         * @type {Number}
-         * @default undefined
-         */
-        this.defaultAlpha = undefined;
-
-        /**
-         * The default brightness of this provider.  1.0 uses the unmodified imagery color.  Less than 1.0
-         * makes the imagery darker while greater than 1.0 makes it brighter.
-         *
-         * @type {Number}
-         * @default undefined
-         */
-        this.defaultBrightness = undefined;
-
-        /**
-         * The default contrast of this provider.  1.0 uses the unmodified imagery color.  Less than 1.0 reduces
-         * the contrast while greater than 1.0 increases it.
-         *
-         * @type {Number}
-         * @default undefined
-         */
-        this.defaultContrast = undefined;
-
-        /**
-         * The default hue of this provider in radians. 0.0 uses the unmodified imagery color.
-         *
-         * @type {Number}
-         * @default undefined
-         */
-        this.defaultHue = undefined;
-
-        /**
-         * The default saturation of this provider. 1.0 uses the unmodified imagery color. Less than 1.0 reduces the
-         * saturation while greater than 1.0 increases it.
-         *
-         * @type {Number}
-         * @default undefined
-         */
-        this.defaultSaturation = undefined;
-
-        /**
-         * The default gamma correction to apply to this provider.  1.0 uses the unmodified imagery color.
-         *
-         * @type {Number}
-         * @default undefined
-         */
-        this.defaultGamma = undefined;
-
-        /**
-         * The default texture minification filter to apply to this provider.
-         *
-         * @type {TextureMinificationFilter}
-         * @default undefined
-         */
-        this.defaultMinificationFilter = undefined;
-
-        /**
-         * The default texture magnification filter to apply to this provider.
-         *
-         * @type {TextureMagnificationFilter}
-         * @default undefined
-         */
-        this.defaultMagnificationFilter = undefined;
-
-        this._ready = false;
-        this._tileCredits = undefined;
-        this._errorEvent = new Event();
-
-        var that = this;
-        var endpointResource = IonResource._createEndpointResource(assetId, options);
-
-        // A simple cache to avoid making repeated requests to ion for endpoints we've
-        // already retrieved. This exists mainly to support Bing caching to reduce
-        // world imagery sessions, but provides a small boost of performance in general
-        // if constantly reloading assets
-        var cacheKey = options.assetId.toString() + options.accessToken + options.server;
-        var promise = IonImageryProvider._endpointCache[cacheKey];
-        if (!defined(promise)) {
-            promise = endpointResource.fetchJson();
-            IonImageryProvider._endpointCache[cacheKey] = promise;
-        }
-
-        this._readyPromise = promise
-            .then(function(endpoint) {
-                if (endpoint.type !== 'IMAGERY') {
-                    return Promise.reject(new RuntimeError('Cesium ion asset ' + assetId + ' is not an imagery asset.'));
-                }
-
-                var imageryProvider;
-                var externalType = endpoint.externalType;
-                if (!defined(externalType)) {
-                    imageryProvider = new TileMapServiceImageryProvider({
-                        url: new IonResource(endpoint, endpointResource)
-                    });
-                } else {
-                    var factory = ImageryProviderMapping[externalType];
-
-                    if (!defined(factory)) {
-                        return Promise.reject(new RuntimeError('Unrecognized Cesium ion imagery type: ' + externalType));
-                    }
-                    imageryProvider = factory(endpoint.options);
-                }
-
-                that._tileCredits = IonResource.getCreditsFromEndpoint(endpoint, endpointResource);
-
-                imageryProvider.errorEvent.addEventListener(function(tileProviderError) {
-                    //Propagate the errorEvent but set the provider to this instance instead
-                    //of the inner instance.
-                    tileProviderError.provider = that;
-                    that._errorEvent.raiseEvent(tileProviderError);
-                });
-
-                that._imageryProvider = imageryProvider;
-                return imageryProvider.readyPromise.then(function() {
-                    that._ready = true;
-                    return true;
-                });
-            });
-=======
 import Check from "../Core/Check.js";
 import defaultValue from "../Core/defaultValue.js";
 import defined from "../Core/defined.js";
@@ -188,7 +5,6 @@
 import Event from "../Core/Event.js";
 import IonResource from "../Core/IonResource.js";
 import RuntimeError from "../Core/RuntimeError.js";
-import when from "../ThirdParty/when.js";
 import ArcGisMapServerImageryProvider from "./ArcGisMapServerImageryProvider.js";
 import BingMapsImageryProvider from "./BingMapsImageryProvider.js";
 import TileMapServiceImageryProvider from "./TileMapServiceImageryProvider.js";
@@ -330,7 +146,7 @@
 
   this._readyPromise = promise.then(function (endpoint) {
     if (endpoint.type !== "IMAGERY") {
-      return when.reject(
+      return Promise.reject(
         new RuntimeError(
           "Cesium ion asset " + assetId + " is not an imagery asset."
         )
@@ -347,14 +163,13 @@
       var factory = ImageryProviderMapping[externalType];
 
       if (!defined(factory)) {
-        return when.reject(
+        return Promise.reject(
           new RuntimeError(
             "Unrecognized Cesium ion imagery type: " + externalType
           )
         );
       }
       imageryProvider = factory(endpoint.options);
->>>>>>> 2fd0e8f7
     }
 
     that._tileCredits = IonResource.getCreditsFromEndpoint(
