--- conflicted
+++ resolved
@@ -657,17 +657,11 @@
             fragmentShader += '    vec3 specularContribution = F * G * D / (4.0 * NdotL * NdotV);\n';
             fragmentShader += '    vec3 color = NdotL * lightColor * (diffuseContribution + specularContribution);\n';
 
-<<<<<<< HEAD
             // Use the procedural IBL if there are no environment maps
-            fragmentShader += '#if !defined(DIFFUSE_IBL) && !defined(SPECULAR_IBL) \n';
+            fragmentShader += '#if defined(USE_IBL_LIGHTING) && !defined(DIFFUSE_IBL) && !defined(SPECULAR_IBL) \n';
 
             fragmentShader += '    vec3 r = normalize(czm_inverseViewRotation * normalize(reflect(v, n)));\n';
             // Figure out if the reflection vector hits the ellipsoid
-=======
-            fragmentShader += '#ifdef USE_IBL_LIGHTING \n';
-            // Figure out if the reflection vector hits the ellipsoid
-            fragmentShader += '    vec3 r = normalize(czm_inverseViewRotation * normalize(reflect(v, n)));\n';
->>>>>>> 6dac90e8
             fragmentShader += '    czm_ellipsoid ellipsoid = czm_getWgs84EllipsoidEC();\n';
             fragmentShader += '    float vertexRadius = length(v_positionWC);\n';
             fragmentShader += '    float horizonDotNadir = 1.0 - min(1.0, ellipsoid.radii.x / vertexRadius);\n';
@@ -717,8 +711,7 @@
             fragmentShader += '    float denominator = (0.91 + 10.0 * exp(-3.0 * S) + 0.45 * pow(LdotZenith,2.0)) * (1.0 - exp(-0.32));\n';
             fragmentShader += '    float luminance = gltf_luminanceAtZenith * (numerator / denominator);\n';
             fragmentShader += '    vec2 brdfLut = texture2D(czm_brdfLut, vec2(NdotV, 1.0 - roughness)).rg;\n';
-<<<<<<< HEAD
-            fragmentShader += '    vec3 IBLColor = (diffuseIrradiance * diffuseColor) + (specularIrradiance * SRGBtoLINEAR3(specularColor * brdfLut.x + brdfLut.y));\n';
+            fragmentShader += '    vec3 IBLColor = (diffuseIrradiance * diffuseColor * gltf_iblFactor.x) + (specularIrradiance * SRGBtoLINEAR3(specularColor * brdfLut.x + brdfLut.y) * gltf_iblFactor.y);\n';
             fragmentShader += '    color += IBLColor * luminance;\n';
             // Environment maps were provided, use them for IBL
             fragmentShader += '#else \n'; // defined(DIFFUSE_IBL) || defined(SPECULAR_IBL)
@@ -744,10 +737,6 @@
             fragmentShader += '#endif \n';
             fragmentShader += '    color += diffuseIrradiance * diffuseColor + specularColor * specularIBL;\n';
 
-=======
-            fragmentShader += '    vec3 IBLColor = (diffuseIrradiance * diffuseColor * gltf_iblFactor.x) + (specularIrradiance * SRGBtoLINEAR3(specularColor * brdfLut.x + brdfLut.y) * gltf_iblFactor.y);\n';
-            fragmentShader += '    color += IBLColor;\n';
->>>>>>> 6dac90e8
             fragmentShader += '#endif \n';
         } else {
             fragmentShader += '    vec3 color = baseColor;\n';
