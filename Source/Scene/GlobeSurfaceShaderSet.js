--- conflicted
+++ resolved
@@ -110,11 +110,7 @@
 
         var positions2d = 0;
         var positions2dDefine = '';
-<<<<<<< HEAD
-        if (!frameState.mapProjection.isEquatorialCylindrical) {
-=======
         if (!frameState.mapProjection.isNormalCylindrical) {
->>>>>>> eef97a78
             positions2d = 1;
             positions2dDefine = 'POSITIONS_2D';
         }
@@ -144,18 +140,6 @@
                     (showReflectiveOcean << 8) |
                     (showOceanWaves << 9) |
                     (enableLighting << 10) |
-<<<<<<< HEAD
-                    (hasVertexNormals << 11) |
-                    (useWebMercatorProjection << 12) |
-                    (enableFog << 13) |
-                    (quantization << 14) |
-                    (applySplit << 15) |
-                    (enableClippingPlanes << 16) |
-                    (vertexLogDepth << 17) |
-                    (positions2d << 18) |
-                    (cartographicLimitRectangleFlag << 19) |
-                    (imageryCutoutFlag << 20);
-=======
                     (showGroundAtmosphere << 11) |
                     (perFragmentGroundAtmosphere << 12) |
                     (hasVertexNormals << 13) |
@@ -169,7 +153,6 @@
                     (imageryCutoutFlag << 21) |
                     (colorCorrect << 22) |
                     (positions2d << 23);
->>>>>>> eef97a78
 
         var currentClippingShaderState = 0;
         if (defined(clippingPlanes) && clippingPlanes.length > 0) {
