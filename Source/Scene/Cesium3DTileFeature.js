--- conflicted
+++ resolved
@@ -2,7 +2,6 @@
 define([
         '../Core/Color',
         '../Core/defined',
-<<<<<<< HEAD
         '../Core/defineProperties',
         './HorizontalOrigin'
     ], function(
@@ -10,13 +9,6 @@
         defined,
         defineProperties,
         HorizontalOrigin) {
-=======
-        '../Core/defineProperties'
-    ], function(
-        Color,
-        defined,
-        defineProperties) {
->>>>>>> 2276b542
     'use strict';
 
     /**
@@ -51,9 +43,8 @@
      *     }
      * }, Cesium.ScreenSpaceEventType.MOUSE_MOVE);
      */
-<<<<<<< HEAD
     function Cesium3DTileFeature(tileset, content, batchId, billboardCollection, labelCollection) {
-        this._batchTable = content.batchTable;
+        this._content = content;
         this._billboardCollection = billboardCollection;
         this._labelCollection = labelCollection;
         this._batchId = batchId;
@@ -64,12 +55,6 @@
         this._billboardOutlineWidth = undefined;
         this._billboardSize = undefined;
         this._pointSize = undefined;
-=======
-    function Cesium3DTileFeature(tileset, content, batchId) {
-        this._content = content;
-        this._batchId = batchId;
-        this._color = undefined;  // for calling getColor
->>>>>>> 2276b542
 
         /**
          * All objects returned by {@link Scene#pick} have a <code>primitive</code> property.
@@ -94,12 +79,11 @@
          */
         show : {
             get : function() {
-<<<<<<< HEAD
                 if (defined(this._labelCollection)) {
                     var label = this._labelCollection.get(this._batchId);
                     return label.show;
                 }
-                return this._batchTable.getShow(this._batchId);
+                return this._content.batchTable.getShow(this._batchId);
             },
             set : function(value) {
                 if (defined(this._labelCollection)) {
@@ -108,14 +92,8 @@
                     label.show = true;
                     billboard.show = true;
                 } else {
-                    this._batchTable.setShow(this._batchId, value);
-                }
-=======
-                return this._content.batchTable.getShow(this._batchId);
-            },
-            set : function(value) {
-                this._content.batchTable.setShow(this._batchId, value);
->>>>>>> 2276b542
+                    this._content.batchTable.setShow(this._batchId, value);
+                }
             }
         },
 
@@ -132,28 +110,23 @@
          */
         color : {
             get : function() {
-<<<<<<< HEAD
                 if (defined(this._labelCollection)) {
                     var label = this._labelCollection.get(this._batchId);
                     return label.fillColor;
                 }
 
-                if (!this._color) {
-=======
                 if (!defined(this._color)) {
->>>>>>> 2276b542
                     this._color = new Color();
                 }
                 return this._content.batchTable.getColor(this._batchId, this._color);
             },
             set : function(value) {
-<<<<<<< HEAD
                 if (defined(this._labelCollection)) {
                     var label = this._labelCollection.get(this._batchId);
                     label.fillColor = value;
                     setBillboardImage(this);
                 } else {
-                    this._batchTable.setColor(this._batchId, value);
+                    this._content.batchTable.setColor(this._batchId, value);
                 }
             }
         },
@@ -339,11 +312,8 @@
                         label.horizontalOrigin = HorizontalOrigin.LEFT;
                     }
                 }
-=======
-                this._content.batchTable.setColor(this._batchId, value);
-            }
-        },
-
+            }
+        },
         /**
          * Gets the content of the tile containing the feature.
          *
@@ -357,9 +327,6 @@
         content : {
             get : function() {
                 return this._content;
->>>>>>> 2276b542
-            }
-        }
     });
 
     function setBillboardImage(feature) {
@@ -495,18 +462,11 @@
      *
      * @example
      * // Display all the properties for a feature in the console log.
-<<<<<<< HEAD
-     * var names = feature.getPropertyNames();
-     * for (var i = 0; i < names.length; ++i) {
-     *     var name = names[i];
-     *     console.log(name + ': ' + feature.getProperty(name));
-=======
      * var propertyNames = feature.getPropertyNames();
      * var length = propertyNames.length;
      * for (var i = 0; i < length; ++i) {
      *     var propertyName = propertyNames[i];
      *     console.log(propertyName + ': ' + feature.getProperty(propertyName));
->>>>>>> 2276b542
      * }
      */
     Cesium3DTileFeature.prototype.getProperty = function(name) {
