import clone from '../Core/clone.js';
import defaultValue from '../Core/defaultValue.js';
import defined from '../Core/defined.js';
import defineProperties from '../Core/defineProperties.js';
import DeveloperError from '../Core/DeveloperError.js';
import Resource from '../Core/Resource.js';
import when from '../ThirdParty/when.js';
import ConditionsExpression from './ConditionsExpression.js';
import Expression from './Expression.js';

    /**
     * A style that is applied to a {@link Cesium3DTileset}.
     * <p>
     * Evaluates an expression defined using the
     * {@link https://github.com/AnalyticalGraphicsInc/3d-tiles/tree/master/specification/Styling|3D Tiles Styling language}.
     * </p>
     *
     * @alias Cesium3DTileStyle
     * @constructor
     *
     * @param {Resource|String|Object} [style] The url of a style or an object defining a style.
     *
     * @example
     * tileset.style = new Cesium.Cesium3DTileStyle({
     *     color : {
     *         conditions : [
     *             ['${Height} >= 100', 'color("purple", 0.5)'],
     *             ['${Height} >= 50', 'color("red")'],
     *             ['true', 'color("blue")']
     *         ]
     *     },
     *     show : '${Height} > 0',
     *     meta : {
     *         description : '"Building id ${id} has height ${Height}."'
     *     }
     * });
     *
     * @example
     * tileset.style = new Cesium.Cesium3DTileStyle({
     *     color : 'vec4(${Temperature})',
     *     pointSize : '${Temperature} * 2.0'
     * });
     *
     * @see {@link https://github.com/AnalyticalGraphicsInc/3d-tiles/tree/master/specification/Styling|3D Tiles Styling language}
     */
    function Cesium3DTileStyle(style) {
        this._style = {};
        this._ready = false;

        this._show = undefined;
        this._color = undefined;
        this._pointSize = undefined;
        this._pointOutlineColor = undefined;
        this._pointOutlineWidth = undefined;
        this._labelColor = undefined;
        this._labelOutlineColor = undefined;
        this._labelOutlineWidth = undefined;
        this._font = undefined;
        this._labelStyle = undefined;
        this._labelText = undefined;
        this._backgroundColor = undefined;
        this._backgroundPadding = undefined;
        this._backgroundEnabled = undefined;
        this._scaleByDistance = undefined;
        this._translucencyByDistance = undefined;
        this._distanceDisplayCondition = undefined;
        this._heightOffset = undefined;
        this._anchorLineEnabled = undefined;
        this._anchorLineColor = undefined;
        this._image = undefined;
        this._disableDepthTestDistance = undefined;
        this._horizontalOrigin = undefined;
        this._verticalOrigin = undefined;
        this._labelHorizontalOrigin = undefined;
        this._labelVerticalOrigin = undefined;
        this._meta = undefined;
        this._mutables = undefined;

        this._colorShaderFunction = undefined;
        this._showShaderFunction = undefined;
        this._pointSizeShaderFunction = undefined;
        this._colorShaderFunctionReady = false;
        this._showShaderFunctionReady = false;
        this._pointSizeShaderFunctionReady = false;

        this._colorShaderTranslucent = false;

        var promise;
        if (typeof style === 'string' || style instanceof Resource) {
            var resource = Resource.createIfNeeded(style);
            promise = resource.fetchJson(style);
        } else {
            promise = when.resolve(style);
        }

        var that = this;
        this._readyPromise = promise.then(function(styleJson) {
            setup(that, styleJson);
            return that;
        });
    }

    function setup(that, styleJson) {
        styleJson = defaultValue(clone(styleJson, true), that._style);
        that._style = styleJson;

        that.show = styleJson.show;
        that.color = styleJson.color;
        that.pointSize = styleJson.pointSize;
        that.pointOutlineColor = styleJson.pointOutlineColor;
        that.pointOutlineWidth = styleJson.pointOutlineWidth;
        that.labelColor = styleJson.labelColor;
        that.labelOutlineColor = styleJson.labelOutlineColor;
        that.labelOutlineWidth = styleJson.labelOutlineWidth;
        that.labelStyle = styleJson.labelStyle;
        that.font = styleJson.font;
        that.labelText = styleJson.labelText;
        that.backgroundColor = styleJson.backgroundColor;
        that.backgroundPadding = styleJson.backgroundPadding;
        that.backgroundEnabled = styleJson.backgroundEnabled;
        that.scaleByDistance = styleJson.scaleByDistance;
        that.translucencyByDistance = styleJson.translucencyByDistance;
        that.distanceDisplayCondition = styleJson.distanceDisplayCondition;
        that.heightOffset = styleJson.heightOffset;
        that.anchorLineEnabled = styleJson.anchorLineEnabled;
        that.anchorLineColor = styleJson.anchorLineColor;
        that.image = styleJson.image;
        that.disableDepthTestDistance = styleJson.disableDepthTestDistance;
        that.horizontalOrigin = styleJson.horizontalOrigin;
        that.verticalOrigin = styleJson.verticalOrigin;
        that.labelHorizontalOrigin = styleJson.labelHorizontalOrigin;
        that.labelVerticalOrigin = styleJson.labelVerticalOrigin;

        var meta = {};
        if (defined(styleJson.meta)) {
            var defines = styleJson.defines;
            var metaJson = defaultValue(styleJson.meta, defaultValue.EMPTY_OBJECT);
            for (var property in metaJson) {
                if (metaJson.hasOwnProperty(property)) {
                    meta[property] = new Expression(metaJson[property], defines);
                }
            }
        }

        that._meta = meta;

        that._mutables = defaultValue(styleJson.mutables, defaultValue.EMPTY_OBJECT);

        that._ready = true;
    }

    function getExpression(tileStyle, value) {
        var defines = defaultValue(tileStyle._style, defaultValue.EMPTY_OBJECT).defines;

        if (!defined(value)) {
            return undefined;
        } else if (typeof value === 'boolean' || typeof value === 'number') {
            return new Expression(String(value));
        } else if (typeof value === 'string') {
            return new Expression(value, defines);
        } else if (defined(value.conditions)) {
            return new ConditionsExpression(value, defines);
        }
        return value;
    }

    function getJsonFromExpression(expression) {
        if (!defined(expression)) {
            return undefined;
        } else if (defined(expression.expression)) {
            return expression.expression;
        } else if (defined(expression.conditionsExpression)) {
            return clone(expression.conditionsExpression, true);
        }
        return expression;
    }

    defineProperties(Cesium3DTileStyle.prototype, {
        /**
         * Gets the object defining the style using the
         * {@link https://github.com/AnalyticalGraphicsInc/3d-tiles/tree/master/specification/Styling|3D Tiles Styling language}.
         *
         * @memberof Cesium3DTileStyle.prototype
         *
         * @type {Object}
         * @readonly
         *
         * @default {}
         *
         * @exception {DeveloperError} The style is not loaded.  Use Cesium3DTileStyle.readyPromise or wait for Cesium3DTileStyle.ready to be true.
         */
        style : {
            get : function() {
                //>>includeStart('debug', pragmas.debug);
                if (!this._ready) {
                    throw new DeveloperError('The style is not loaded.  Use Cesium3DTileStyle.readyPromise or wait for Cesium3DTileStyle.ready to be true.');
                }
                //>>includeEnd('debug');

                return this._style;
            }
        },

        /**
         * When <code>true</code>, the style is ready and its expressions can be evaluated.  When
         * a style is constructed with an object, as opposed to a url, this is <code>true</code> immediately.
         *
         * @memberof Cesium3DTileStyle.prototype
         *
         * @type {Boolean}
         * @readonly
         *
         * @default false
         */
        ready : {
            get : function() {
                return this._ready;
            }
        },

        /**
         * Gets the promise that will be resolved when the the style is ready and its expressions can be evaluated.
         *
         * @memberof Cesium3DTileStyle.prototype
         *
         * @type {Promise.<Cesium3DTileStyle>}
         * @readonly
         */
        readyPromise : {
            get : function() {
                return this._readyPromise;
            }
        },

        /**
         * Gets or sets the {@link StyleExpression} object used to evaluate the style's <code>show</code> property. Alternatively a boolean, string, or object defining a show style can be used.
         * The getter will return the internal {@link Expression} or {@link ConditionsExpression}, which may differ from the value provided to the setter.
         * <p>
         * The expression must return or convert to a <code>Boolean</code>.
         * </p>
         * <p>
         * This expression is applicable to all tile formats.
         * </p>
         *
         * @memberof Cesium3DTileStyle.prototype
         *
         * @type {StyleExpression}
         *
         * @exception {DeveloperError} The style is not loaded.  Use {@link Cesium3DTileStyle#readyPromise} or wait for {@link Cesium3DTileStyle#ready} to be true.
         *
         * @example
         * var style = new Cesium3DTileStyle({
         *     show : '(regExp("^Chest").test(${County})) && (${YearBuilt} >= 1970)'
         * });
         * style.show.evaluate(feature); // returns true or false depending on the feature's properties
         *
         * @example
         * var style = new Cesium.Cesium3DTileStyle();
         * // Override show expression with a custom function
         * style.show = {
         *     evaluate : function(feature) {
         *         return true;
         *     }
         * };
         *
         * @example
         * var style = new Cesium.Cesium3DTileStyle();
         * // Override show expression with a boolean
         * style.show = true;
         * };
         *
         * @example
         * var style = new Cesium.Cesium3DTileStyle();
         * // Override show expression with a string
         * style.show = '${Height} > 0';
         * };
         *
         * @example
         * var style = new Cesium.Cesium3DTileStyle();
         * // Override show expression with a condition
         * style.show = {
         *     conditions: [
         *         ['${height} > 2', 'false'],
         *         ['true', 'true']
         *     ];
         * };
         */
        show : {
            get : function() {
                //>>includeStart('debug', pragmas.debug);
                if (!this._ready) {
                    throw new DeveloperError('The style is not loaded.  Use Cesium3DTileStyle.readyPromise or wait for Cesium3DTileStyle.ready to be true.');
                }
                //>>includeEnd('debug');

                return this._show;
            },
            set : function(value) {
                this._show = getExpression(this, value);
                this._style.show = getJsonFromExpression(this._show);
                this._showShaderFunctionReady = false;
            }
        },

        /**
         * Gets or sets the {@link StyleExpression} object used to evaluate the style's <code>color</code> property. Alternatively a string or object defining a color style can be used.
         * The getter will return the internal {@link Expression} or {@link ConditionsExpression}, which may differ from the value provided to the setter.
         * <p>
         * The expression must return a <code>Color</code>.
         * </p>
         * <p>
         * This expression is applicable to all tile formats.
         * </p>
         *
         * @memberof Cesium3DTileStyle.prototype
         *
         * @type {StyleExpression}
         *
         * @exception {DeveloperError} The style is not loaded.  Use {@link Cesium3DTileStyle#readyPromise} or wait for {@link Cesium3DTileStyle#ready} to be true.
         *
         * @example
         * var style = new Cesium3DTileStyle({
         *     color : '(${Temperature} > 90) ? color("red") : color("white")'
         * });
         * style.color.evaluateColor(feature, result); // returns a Cesium.Color object
         *
         * @example
         * var style = new Cesium.Cesium3DTileStyle();
         * // Override color expression with a custom function
         * style.color = {
         *     evaluateColor : function(feature, result) {
         *         return Cesium.Color.clone(Cesium.Color.WHITE, result);
         *     }
         * };
         *
         * @example
         * var style = new Cesium.Cesium3DTileStyle();
         * // Override color expression with a string
         * style.color = 'color("blue")';
         *
         * @example
         * var style = new Cesium.Cesium3DTileStyle();
         * // Override color expression with a condition
         * style.color = {
         *     conditions : [
         *         ['${height} > 2', 'color("cyan")'],
         *         ['true', 'color("blue")']
         *     ]
         * };
         */
        color : {
            get : function() {
                //>>includeStart('debug', pragmas.debug);
                if (!this._ready) {
                    throw new DeveloperError('The style is not loaded.  Use Cesium3DTileStyle.readyPromise or wait for Cesium3DTileStyle.ready to be true.');
                }
                //>>includeEnd('debug');

                return this._color;
            },
            set : function(value) {
                this._color = getExpression(this, value);
                this._style.color = getJsonFromExpression(this._color);
                this._colorShaderFunctionReady = false;
            }
        },

        /**
         * Gets or sets the {@link StyleExpression} object used to evaluate the style's <code>pointSize</code> property. Alternatively a string or object defining a point size style can be used.
         * The getter will return the internal {@link Expression} or {@link ConditionsExpression}, which may differ from the value provided to the setter.
         * <p>
         * The expression must return a <code>Number</code>.
         * </p>
         * <p>
         * This expression is only applicable to point features in a Vector tile or a Point Cloud tile.
         * </p>
         *
         * @memberof Cesium3DTileStyle.prototype
         *
         * @type {StyleExpression}
         *
         * @exception {DeveloperError} The style is not loaded.  Use {@link Cesium3DTileStyle#readyPromise} or wait for {@link Cesium3DTileStyle#ready} to be true.
         *
         * @example
         * var style = new Cesium3DTileStyle({
         *     pointSize : '(${Temperature} > 90) ? 2.0 : 1.0'
         * });
         * style.pointSize.evaluate(feature); // returns a Number
         *
         * @example
         * var style = new Cesium.Cesium3DTileStyle();
         * // Override pointSize expression with a custom function
         * style.pointSize = {
         *     evaluate : function(feature) {
         *         return 1.0;
         *     }
         * };
         *
         * @example
         * var style = new Cesium.Cesium3DTileStyle();
         * // Override pointSize expression with a number
         * style.pointSize = 1.0;
         *
         * @example
         * var style = new Cesium.Cesium3DTileStyle();
         * // Override pointSize expression with a string
         * style.pointSize = '${height} / 10';
         *
         * @example
         * var style = new Cesium.Cesium3DTileStyle();
         * // Override pointSize expression with a condition
         * style.pointSize =  {
         *     conditions : [
         *         ['${height} > 2', '1.0'],
         *         ['true', '2.0']
         *     ]
         * };
         */
        pointSize : {
            get : function() {
                //>>includeStart('debug', pragmas.debug);
                if (!this._ready) {
                    throw new DeveloperError('The style is not loaded.  Use Cesium3DTileStyle.readyPromise or wait for Cesium3DTileStyle.ready to be true.');
                }
                //>>includeEnd('debug');

                return this._pointSize;
            },
            set : function(value) {
                this._pointSize = getExpression(this, value);
                this._style.pointSize = getJsonFromExpression(this._pointSize);
                this._pointSizeShaderFunctionReady = false;
            }
        },

        /**
         * Gets or sets the {@link StyleExpression} object used to evaluate the style's <code>pointOutlineColor</code> property. Alternatively a string or object defining a color style can be used.
         * The getter will return the internal {@link Expression} or {@link ConditionsExpression}, which may differ from the value provided to the setter.
         * <p>
         * The expression must return a <code>Color</code>.
         * </p>
         * <p>
         * This expression is only applicable to point features in a Vector tile.
         * </p>
         *
         * @memberof Cesium3DTileStyle.prototype
         *
         * @type {StyleExpression}
         *
         * @exception {DeveloperError} The style is not loaded.  Use {@link Cesium3DTileStyle#readyPromise} or wait for {@link Cesium3DTileStyle#ready} to be true.
         *
         * @experimental This feature is using part of the 3D Tiles spec that is not final and is subject to change without Cesium's standard deprecation policy.
         *
         * @example
         * var style = new Cesium.Cesium3DTileStyle();
         * // Override pointOutlineColor expression with a string
         * style.pointOutlineColor = 'color("blue")';
         *
         * @example
         * var style = new Cesium.Cesium3DTileStyle();
         * // Override pointOutlineColor expression with a condition
         * style.pointOutlineColor = {
         *     conditions : [
         *         ['${height} > 2', 'color("cyan")'],
         *         ['true', 'color("blue")']
         *     ]
         * };
         */
        pointOutlineColor : {
            get : function() {
                //>>includeStart('debug', pragmas.debug);
                if (!this._ready) {
                    throw new DeveloperError('The style is not loaded.  Use Cesium3DTileStyle.readyPromise or wait for Cesium3DTileStyle.ready to be true.');
                }
                //>>includeEnd('debug');

                return this._pointOutlineColor;
            },
            set : function(value) {
                this._pointOutlineColor = getExpression(this, value);
                this._style.pointOutlineColor = getJsonFromExpression(this._pointOutlineColor);
            }
        },

        /**
         * Gets or sets the {@link StyleExpression} object used to evaluate the style's <code>pointOutlineWidth</code> property. Alternatively a string or object defining a number style can be used.
         * The getter will return the internal {@link Expression} or {@link ConditionsExpression}, which may differ from the value provided to the setter.
         * <p>
         * The expression must return a <code>Number</code>.
         * </p>
         * <p>
         * This expression is only applicable to point features in a Vector tile.
         * </p>
         *
         * @memberof Cesium3DTileStyle.prototype
         *
         * @type {StyleExpression}
         *
         * @exception {DeveloperError} The style is not loaded.  Use {@link Cesium3DTileStyle#readyPromise} or wait for {@link Cesium3DTileStyle#ready} to be true.
         *
         * @experimental This feature is using part of the 3D Tiles spec that is not final and is subject to change without Cesium's standard deprecation policy.
         *
         * @example
         * var style = new Cesium.Cesium3DTileStyle();
         * // Override pointOutlineWidth expression with a string
         * style.pointOutlineWidth = '5';
         *
         * @example
         * var style = new Cesium.Cesium3DTileStyle();
         * // Override pointOutlineWidth expression with a condition
         * style.pointOutlineWidth = {
         *     conditions : [
         *         ['${height} > 2', '5'],
         *         ['true', '0']
         *     ]
         * };
         */
        pointOutlineWidth : {
            get : function() {
                //>>includeStart('debug', pragmas.debug);
                if (!this._ready) {
                    throw new DeveloperError('The style is not loaded.  Use Cesium3DTileStyle.readyPromise or wait for Cesium3DTileStyle.ready to be true.');
                }
                //>>includeEnd('debug');

                return this._pointOutlineWidth;
            },
            set : function(value) {
                this._pointOutlineWidth = getExpression(this, value);
                this._style.pointOutlineWidth = getJsonFromExpression(this._pointOutlineWidth);
            }
        },

        /**
         * Gets or sets the {@link StyleExpression} object used to evaluate the style's <code>labelColor</code> property. Alternatively a string or object defining a color style can be used.
         * The getter will return the internal {@link Expression} or {@link ConditionsExpression}, which may differ from the value provided to the setter.
         * <p>
         * The expression must return a <code>Color</code>.
         * </p>
         * <p>
         * This expression is only applicable to point features in a Vector tile.
         * </p>
         *
         * @memberof Cesium3DTileStyle.prototype
         *
         * @type {StyleExpression}
         *
         * @exception {DeveloperError} The style is not loaded.  Use {@link Cesium3DTileStyle#readyPromise} or wait for {@link Cesium3DTileStyle#ready} to be true.
         *
         * @experimental This feature is using part of the 3D Tiles spec that is not final and is subject to change without Cesium's standard deprecation policy.
         *
         * @example
         * var style = new Cesium.Cesium3DTileStyle();
         * // Override labelColor expression with a string
         * style.labelColor = 'color("blue")';
         *
         * @example
         * var style = new Cesium.Cesium3DTileStyle();
         * // Override labelColor expression with a condition
         * style.labelColor = {
         *     conditions : [
         *         ['${height} > 2', 'color("cyan")'],
         *         ['true', 'color("blue")']
         *     ]
         * };
         */
        labelColor : {
            get : function() {
                //>>includeStart('debug', pragmas.debug);
                if (!this._ready) {
                    throw new DeveloperError('The style is not loaded.  Use Cesium3DTileStyle.readyPromise or wait for Cesium3DTileStyle.ready to be true.');
                }
                //>>includeEnd('debug');

                return this._labelColor;
            },
            set : function(value) {
                this._labelColor = getExpression(this, value);
                this._style.labelColor = getJsonFromExpression(this._labelColor);
            }
        },

        /**
         * Gets or sets the {@link StyleExpression} object used to evaluate the style's <code>labelOutlineColor</code> property. Alternatively a string or object defining a color style can be used.
         * The getter will return the internal {@link Expression} or {@link ConditionsExpression}, which may differ from the value provided to the setter.
         * <p>
         * The expression must return a <code>Color</code>.
         * </p>
         * <p>
         * This expression is only applicable to point features in a Vector tile.
         * </p>
         *
         * @memberof Cesium3DTileStyle.prototype
         *
         * @type {StyleExpression}
         *
         * @exception {DeveloperError} The style is not loaded.  Use {@link Cesium3DTileStyle#readyPromise} or wait for {@link Cesium3DTileStyle#ready} to be true.
         *
         * @experimental This feature is using part of the 3D Tiles spec that is not final and is subject to change without Cesium's standard deprecation policy.
         *
         * @example
         * var style = new Cesium.Cesium3DTileStyle();
         * // Override labelOutlineColor expression with a string
         * style.labelOutlineColor = 'color("blue")';
         *
         * @example
         * var style = new Cesium.Cesium3DTileStyle();
         * // Override labelOutlineColor expression with a condition
         * style.labelOutlineColor = {
         *     conditions : [
         *         ['${height} > 2', 'color("cyan")'],
         *         ['true', 'color("blue")']
         *     ]
         * };
         */
        labelOutlineColor : {
            get : function() {
                //>>includeStart('debug', pragmas.debug);
                if (!this._ready) {
                    throw new DeveloperError('The style is not loaded.  Use Cesium3DTileStyle.readyPromise or wait for Cesium3DTileStyle.ready to be true.');
                }
                //>>includeEnd('debug');

                return this._labelOutlineColor;
            },
            set : function(value) {
                this._labelOutlineColor = getExpression(this, value);
                this._style.labelOutlineColor = getJsonFromExpression(this._labelOutlineColor);
            }
        },

        /**
         * Gets or sets the {@link StyleExpression} object used to evaluate the style's <code>labelOutlineWidth</code> property. Alternatively a string or object defining a number style can be used.
         * The getter will return the internal {@link Expression} or {@link ConditionsExpression}, which may differ from the value provided to the setter.
         * <p>
         * The expression must return a <code>Number</code>.
         * </p>
         * <p>
         * This expression is only applicable to point features in a Vector tile.
         * </p>
         *
         * @memberof Cesium3DTileStyle.prototype
         *
         * @type {StyleExpression}
         *
         * @exception {DeveloperError} The style is not loaded.  Use {@link Cesium3DTileStyle#readyPromise} or wait for {@link Cesium3DTileStyle#ready} to be true.
         *
         * @experimental This feature is using part of the 3D Tiles spec that is not final and is subject to change without Cesium's standard deprecation policy.
         *
         * @example
         * var style = new Cesium.Cesium3DTileStyle();
         * // Override labelOutlineWidth expression with a string
         * style.labelOutlineWidth = '5';
         *
         * @example
         * var style = new Cesium.Cesium3DTileStyle();
         * // Override labelOutlineWidth expression with a condition
         * style.labelOutlineWidth = {
         *     conditions : [
         *         ['${height} > 2', '5'],
         *         ['true', '0']
         *     ]
         * };
         */
        labelOutlineWidth : {
            get : function() {
                //>>includeStart('debug', pragmas.debug);
                if (!this._ready) {
                    throw new DeveloperError('The style is not loaded.  Use Cesium3DTileStyle.readyPromise or wait for Cesium3DTileStyle.ready to be true.');
                }
                //>>includeEnd('debug');

                return this._labelOutlineWidth;
            },
            set : function(value) {
                this._labelOutlineWidth = getExpression(this, value);
                this._style.labelOutlineWidth = getJsonFromExpression(this._labelOutlineWidth);
            }
        },

        /**
         * Gets or sets the {@link StyleExpression} object used to evaluate the style's <code>font</code> property. Alternatively a string or object defining a string style can be used.
         * The getter will return the internal {@link Expression} or {@link ConditionsExpression}, which may differ from the value provided to the setter.
         * <p>
         * The expression must return a <code>String</code>.
         * </p>
         * <p>
         * This expression is only applicable to point features in a Vector tile.
         * </p>
         *
         * @memberof Cesium3DTileStyle.prototype
         *
         * @type {StyleExpression}
         *
         * @exception {DeveloperError} The style is not loaded.  Use {@link Cesium3DTileStyle#readyPromise} or wait for {@link Cesium3DTileStyle#ready} to be true.
         *
         * @experimental This feature is using part of the 3D Tiles spec that is not final and is subject to change without Cesium's standard deprecation policy.
         *
         * @example
         * var style = new Cesium3DTileStyle({
         *     font : '(${Temperature} > 90) ? "30px Helvetica" : "24px Helvetica"'
         * });
         * style.font.evaluate(feature); // returns a String
         *
         * @example
         * var style = new Cesium.Cesium3DTileStyle();
         * // Override font expression with a custom function
         * style.font = {
         *     evaluate : function(feature) {
         *         return '24px Helvetica';
         *     }
         * };
         */
        font : {
            get : function() {
                //>>includeStart('debug', pragmas.debug);
                if (!this._ready) {
                    throw new DeveloperError('The style is not loaded.  Use Cesium3DTileStyle.readyPromise or wait for Cesium3DTileStyle.ready to be true.');
                }
                //>>includeEnd('debug');

                return this._font;
            },
            set : function(value) {
                this._font = getExpression(this, value);
                this._style.font = getJsonFromExpression(this._font);
            }
        },

        /**
         * Gets or sets the {@link StyleExpression} object used to evaluate the style's <code>label style</code> property. Alternatively a string or object defining a number style can be used.
         * The getter will return the internal {@link Expression} or {@link ConditionsExpression}, which may differ from the value provided to the setter.
         * <p>
         * The expression must return a <code>LabelStyle</code>.
         * </p>
         * <p>
         * This expression is only applicable to point features in a Vector tile.
         * </p>
         *
         * @memberof Cesium3DTileStyle.prototype
         *
         * @type {StyleExpression}
         *
         * @exception {DeveloperError} The style is not loaded.  Use {@link Cesium3DTileStyle#readyPromise} or wait for {@link Cesium3DTileStyle#ready} to be true.
         *
         * @experimental This feature is using part of the 3D Tiles spec that is not final and is subject to change without Cesium's standard deprecation policy.
         *
         * @example
         * var style = new Cesium3DTileStyle({
         *     labelStyle : '(${Temperature} > 90) ? ' + LabelStyle.FILL_AND_OUTLINE + ' : ' + LabelStyle.FILL
         * });
         * style.labelStyle.evaluate(feature); // returns a LabelStyle
         *
         * @example
         * var style = new Cesium.Cesium3DTileStyle();
         * // Override labelStyle expression with a custom function
         * style.labelStyle = {
         *     evaluate : function(feature) {
         *         return LabelStyle.FILL;
         *     }
         * };
         */
        labelStyle : {
            get : function() {
                //>>includeStart('debug', pragmas.debug);
                if (!this._ready) {
                    throw new DeveloperError('The style is not loaded.  Use Cesium3DTileStyle.readyPromise or wait for Cesium3DTileStyle.ready to be true.');
                }
                //>>includeEnd('debug');

                return this._labelStyle;
            },
            set : function(value) {
                this._labelStyle = getExpression(this, value);
                this._style.labelStyle = getJsonFromExpression(this._labelStyle);
            }
        },

        /**
         * Gets or sets the {@link StyleExpression} object used to evaluate the style's <code>labelText</code> property. Alternatively a string or object defining a string style can be used.
         * The getter will return the internal {@link Expression} or {@link ConditionsExpression}, which may differ from the value provided to the setter.
         * <p>
         * The expression must return a <code>String</code>.
         * </p>
         * <p>
         * This expression is only applicable to point features in a Vector tile.
         * </p>
         *
         * @memberof Cesium3DTileStyle.prototype
         *
         * @type {StyleExpression}
         *
         * @exception {DeveloperError} The style is not loaded.  Use {@link Cesium3DTileStyle#readyPromise} or wait for {@link Cesium3DTileStyle#ready} to be true.
         *
         * @experimental This feature is using part of the 3D Tiles spec that is not final and is subject to change without Cesium's standard deprecation policy.
         *
         * @example
         * var style = new Cesium3DTileStyle({
         *     labelText : '(${Temperature} > 90) ? ">90" : "<=90"'
         * });
         * style.labelText.evaluate(feature); // returns a String
         *
         * @example
         * var style = new Cesium.Cesium3DTileStyle();
         * // Override labelText expression with a custom function
         * style.labelText = {
         *     evaluate : function(feature) {
         *         return 'Example label text';
         *     }
         * };
         */
        labelText : {
            get : function() {
                //>>includeStart('debug', pragmas.debug);
                if (!this._ready) {
                    throw new DeveloperError('The style is not loaded.  Use Cesium3DTileStyle.readyPromise or wait for Cesium3DTileStyle.ready to be true.');
                }
                //>>includeEnd('debug');

                return this._labelText;
            },
            set : function(value) {
                this._labelText = getExpression(this, value);
                this._style.labelText = getJsonFromExpression(this._labelText);
            }
        },

        /**
         * Gets or sets the {@link StyleExpression} object used to evaluate the style's <code>backgroundColor</code> property. Alternatively a string or object defining a color style can be used.
         * The getter will return the internal {@link Expression} or {@link ConditionsExpression}, which may differ from the value provided to the setter.
         * <p>
         * The expression must return a <code>Color</code>.
         * </p>
         * <p>
         * This expression is only applicable to point features in a Vector tile.
         * </p>
         *
         * @memberof Cesium3DTileStyle.prototype
         *
         * @type {StyleExpression}
         *
         * @exception {DeveloperError} The style is not loaded.  Use {@link Cesium3DTileStyle#readyPromise} or wait for {@link Cesium3DTileStyle#ready} to be true.
         *
         * @experimental This feature is using part of the 3D Tiles spec that is not final and is subject to change without Cesium's standard deprecation policy.
         *
         * @example
         * var style = new Cesium.Cesium3DTileStyle();
         * // Override backgroundColor expression with a string
         * style.backgroundColor = 'color("blue")';
         *
         * @example
         * var style = new Cesium.Cesium3DTileStyle();
         * // Override backgroundColor expression with a condition
         * style.backgroundColor = {
         *     conditions : [
         *         ['${height} > 2', 'color("cyan")'],
         *         ['true', 'color("blue")']
         *     ]
         * };
         */
        backgroundColor : {
            get : function() {
                //>>includeStart('debug', pragmas.debug);
                if (!this._ready) {
                    throw new DeveloperError('The style is not loaded.  Use Cesium3DTileStyle.readyPromise or wait for Cesium3DTileStyle.ready to be true.');
                }
                //>>includeEnd('debug');

                return this._backgroundColor;
            },
            set : function(value) {
                this._backgroundColor = getExpression(this, value);
                this._style.backgroundColor = getJsonFromExpression(this._backgroundColor);
            }
        },

        /**
         * Gets or sets the {@link StyleExpression} object used to evaluate the style's <code>backgroundPadding</code> property. Alternatively a string or object defining a vec2 style can be used.
         * The getter will return the internal {@link Expression} or {@link ConditionsExpression}, which may differ from the value provided to the setter.
         * <p>
         * The expression must return a <code>Cartesian2</code>.
         * </p>
         * <p>
         * This expression is only applicable to point features in a Vector tile.
         * </p>
         *
         * @memberof Cesium3DTileStyle.prototype
         *
         * @type {StyleExpression}
         *
         * @exception {DeveloperError} The style is not loaded.  Use {@link Cesium3DTileStyle#readyPromise} or wait for {@link Cesium3DTileStyle#ready} to be true.
         *
         * @experimental This feature is using part of the 3D Tiles spec that is not final and is subject to change without Cesium's standard deprecation policy.
         *
         * @example
         * var style = new Cesium.Cesium3DTileStyle();
         * // Override backgroundPadding expression with a string
         * style.backgroundPadding = 'vec2(5.0, 7.0)';
         * style.backgroundPadding.evaluate(feature); // returns a Cartesian2
         */
        backgroundPadding : {
            get : function() {
                //>>includeStart('debug', pragmas.debug);
                if (!this._ready) {
                    throw new DeveloperError('The style is not loaded.  Use Cesium3DTileStyle.readyPromise or wait for Cesium3DTileStyle.ready to be true.');
                }
                //>>includeEnd('debug');

                return this._backgroundPadding;
            },
            set : function(value) {
                this._backgroundPadding = getExpression(this, value);
                this._style.backgroundPadding = getJsonFromExpression(this._backgroundPadding);
            }
        },

        /**
         * Gets or sets the {@link StyleExpression} object used to evaluate the style's <code>backgroundEnabled</code> property. Alternatively a string or object defining a boolean style can be used.
         * The getter will return the internal {@link Expression} or {@link ConditionsExpression}, which may differ from the value provided to the setter.
         * <p>
         * The expression must return a <code>Boolean</code>.
         * </p>
         * <p>
         * This expression is only applicable to point features in a Vector tile.
         * </p>
         *
         * @memberof Cesium3DTileStyle.prototype
         *
         * @type {StyleExpression}
         *
         * @exception {DeveloperError} The style is not loaded.  Use {@link Cesium3DTileStyle#readyPromise} or wait for {@link Cesium3DTileStyle#ready} to be true.
         *
         * @experimental This feature is using part of the 3D Tiles spec that is not final and is subject to change without Cesium's standard deprecation policy.
         *
         * @example
         * var style = new Cesium.Cesium3DTileStyle();
         * // Override backgroundEnabled expression with a string
         * style.backgroundEnabled = 'true';
         *
         * @example
         * var style = new Cesium.Cesium3DTileStyle();
         * // Override backgroundEnabled expression with a condition
         * style.backgroundEnabled = {
         *     conditions : [
         *         ['${height} > 2', 'true'],
         *         ['true', 'false']
         *     ]
         * };
         */
        backgroundEnabled : {
            get : function() {
                //>>includeStart('debug', pragmas.debug);
                if (!this._ready) {
                    throw new DeveloperError('The style is not loaded.  Use Cesium3DTileStyle.readyPromise or wait for Cesium3DTileStyle.ready to be true.');
                }
                //>>includeEnd('debug');

                return this._backgroundEnabled;
            },
            set : function(value) {
                this._backgroundEnabled = getExpression(this, value);
                this._style.backgroundEnabled = getJsonFromExpression(this._backgroundEnabled);
            }
        },

        /**
         * Gets or sets the {@link StyleExpression} object used to evaluate the style's <code>scaleByDistance</code> property. Alternatively a string or object defining a vec4 style can be used.
         * The getter will return the internal {@link Expression} or {@link ConditionsExpression}, which may differ from the value provided to the setter.
         * <p>
         * The expression must return a <code>Cartesian4</code>.
         * </p>
         * <p>
         * This expression is only applicable to point features in a Vector tile.
         * </p>
         *
         * @memberof Cesium3DTileStyle.prototype
         *
         * @type {StyleExpression}
         *
         * @exception {DeveloperError} The style is not loaded.  Use {@link Cesium3DTileStyle#readyPromise} or wait for {@link Cesium3DTileStyle#ready} to be true.
         *
         * @experimental This feature is using part of the 3D Tiles spec that is not final and is subject to change without Cesium's standard deprecation policy.
         *
         * @example
         * var style = new Cesium.Cesium3DTileStyle();
         * // Override scaleByDistance expression with a string
         * style.scaleByDistance = 'vec4(1.5e2, 2.0, 1.5e7, 0.5)';
         * style.scaleByDistance.evaluate(feature); // returns a Cartesian4
         */
        scaleByDistance : {
            get : function() {
                //>>includeStart('debug', pragmas.debug);
                if (!this._ready) {
                    throw new DeveloperError('The style is not loaded.  Use Cesium3DTileStyle.readyPromise or wait for Cesium3DTileStyle.ready to be true.');
                }
                //>>includeEnd('debug');

                return this._scaleByDistance;
            },
            set : function(value) {
                this._scaleByDistance = getExpression(this, value);
                this._style.scaleByDistance = getJsonFromExpression(this._scaleByDistance);
            }
        },

        /**
         * Gets or sets the {@link StyleExpression} object used to evaluate the style's <code>translucencyByDistance</code> property. Alternatively a string or object defining a vec4 style can be used.
         * The getter will return the internal {@link Expression} or {@link ConditionsExpression}, which may differ from the value provided to the setter.
         * <p>
         * The expression must return a <code>Cartesian4</code>.
         * </p>
         * <p>
         * This expression is only applicable to point features in a Vector tile.
         * </p>
         *
         * @memberof Cesium3DTileStyle.prototype
         *
         * @type {StyleExpression}
         *
         * @exception {DeveloperError} The style is not loaded.  Use {@link Cesium3DTileStyle#readyPromise} or wait for {@link Cesium3DTileStyle#ready} to be true.
         *
         * @experimental This feature is using part of the 3D Tiles spec that is not final and is subject to change without Cesium's standard deprecation policy.
         *
         * @example
         * var style = new Cesium.Cesium3DTileStyle();
         * // Override translucencyByDistance expression with a string
         * style.translucencyByDistance = 'vec4(1.5e2, 1.0, 1.5e7, 0.2)';
         * style.translucencyByDistance.evaluate(feature); // returns a Cartesian4
         */
        translucencyByDistance : {
            get : function() {
                //>>includeStart('debug', pragmas.debug);
                if (!this._ready) {
                    throw new DeveloperError('The style is not loaded.  Use Cesium3DTileStyle.readyPromise or wait for Cesium3DTileStyle.ready to be true.');
                }
                //>>includeEnd('debug');

                return this._translucencyByDistance;
            },
            set : function(value) {
                this._translucencyByDistance = getExpression(this, value);
                this._style.translucencyByDistance = getJsonFromExpression(this._translucencyByDistance);
            }
        },

        /**
         * Gets or sets the {@link StyleExpression} object used to evaluate the style's <code>distanceDisplayCondition</code> property. Alternatively a string or object defining a vec2 style can be used.
         * The getter will return the internal {@link Expression} or {@link ConditionsExpression}, which may differ from the value provided to the setter.
         * <p>
         * The expression must return a <code>Cartesian2</code>.
         * </p>
         * <p>
         * This expression is only applicable to point features in a Vector tile.
         * </p>
         *
         * @memberof Cesium3DTileStyle.prototype
         *
         * @type {StyleExpression}
         *
         * @exception {DeveloperError} The style is not loaded.  Use {@link Cesium3DTileStyle#readyPromise} or wait for {@link Cesium3DTileStyle#ready} to be true.
         *
         * @experimental This feature is using part of the 3D Tiles spec that is not final and is subject to change without Cesium's standard deprecation policy.
         *
         * @example
         * var style = new Cesium.Cesium3DTileStyle();
         * // Override distanceDisplayCondition expression with a string
         * style.distanceDisplayCondition = 'vec2(0.0, 5.5e6)';
         * style.distanceDisplayCondition.evaluate(feature); // returns a Cartesian2
         */
        distanceDisplayCondition : {
            get : function() {
                //>>includeStart('debug', pragmas.debug);
                if (!this._ready) {
                    throw new DeveloperError('The style is not loaded.  Use Cesium3DTileStyle.readyPromise or wait for Cesium3DTileStyle.ready to be true.');
                }
                //>>includeEnd('debug');

                return this._distanceDisplayCondition;
            },
            set : function(value) {
                this._distanceDisplayCondition = getExpression(this, value);
                this._style.distanceDisplayCondition = getJsonFromExpression(this._distanceDisplayCondition);
            }
        },

        /**
         * Gets or sets the {@link StyleExpression} object used to evaluate the style's <code>heightOffset</code> property. Alternatively a string or object defining a number style can be used.
         * The getter will return the internal {@link Expression} or {@link ConditionsExpression}, which may differ from the value provided to the setter.
         * <p>
         * The expression must return a <code>Number</code>.
         * </p>
         * <p>
         * This expression is only applicable to point features in a Vector tile.
         * </p>
         *
         * @memberof Cesium3DTileStyle.prototype
         *
         * @type {StyleExpression}
         *
         * @exception {DeveloperError} The style is not loaded.  Use {@link Cesium3DTileStyle#readyPromise} or wait for {@link Cesium3DTileStyle#ready} to be true.
         *
         * @experimental This feature is using part of the 3D Tiles spec that is not final and is subject to change without Cesium's standard deprecation policy.
         *
         * @example
         * var style = new Cesium.Cesium3DTileStyle();
         * // Override heightOffset expression with a string
         * style.heightOffset = '2.0';
         *
         * @example
         * var style = new Cesium.Cesium3DTileStyle();
         * // Override heightOffset expression with a condition
         * style.heightOffset = {
         *     conditions : [
         *         ['${height} > 2', '4.0'],
         *         ['true', '2.0']
         *     ]
         * };
         */
        heightOffset : {
            get : function() {
                //>>includeStart('debug', pragmas.debug);
                if (!this._ready) {
                    throw new DeveloperError('The style is not loaded.  Use Cesium3DTileStyle.readyPromise or wait for Cesium3DTileStyle.ready to be true.');
                }
                //>>includeEnd('debug');

                return this._heightOffset;
            },
            set : function(value) {
                this._heightOffset = getExpression(this, value);
                this._style.heightOffset = getJsonFromExpression(this._heightOffset);
            }
        },

        /**
         * Gets or sets the {@link StyleExpression} object used to evaluate the style's <code>anchorLineEnabled</code> property. Alternatively a string or object defining a boolean style can be used.
         * The getter will return the internal {@link Expression} or {@link ConditionsExpression}, which may differ from the value provided to the setter.
         * <p>
         * The expression must return a <code>Boolean</code>.
         * </p>
         * <p>
         * This expression is only applicable to point features in a Vector tile.
         * </p>
         *
         * @memberof Cesium3DTileStyle.prototype
         *
         * @type {StyleExpression}
         *
         * @exception {DeveloperError} The style is not loaded.  Use {@link Cesium3DTileStyle#readyPromise} or wait for {@link Cesium3DTileStyle#ready} to be true.
         *
         * @experimental This feature is using part of the 3D Tiles spec that is not final and is subject to change without Cesium's standard deprecation policy.
         *
         * @example
         * var style = new Cesium.Cesium3DTileStyle();
         * // Override anchorLineEnabled expression with a string
         * style.anchorLineEnabled = 'true';
         *
         * @example
         * var style = new Cesium.Cesium3DTileStyle();
         * // Override anchorLineEnabled expression with a condition
         * style.anchorLineEnabled = {
         *     conditions : [
         *         ['${height} > 2', 'true'],
         *         ['true', 'false']
         *     ]
         * };
         */
        anchorLineEnabled : {
            get : function() {
                //>>includeStart('debug', pragmas.debug);
                if (!this._ready) {
                    throw new DeveloperError('The style is not loaded.  Use Cesium3DTileStyle.readyPromise or wait for Cesium3DTileStyle.ready to be true.');
                }
                //>>includeEnd('debug');

                return this._anchorLineEnabled;
            },
            set : function(value) {
                this._anchorLineEnabled = getExpression(this, value);
                this._style.anchorLineEnabled = getJsonFromExpression(this._anchorLineEnabled);
            }
        },

        /**
         * Gets or sets the {@link StyleExpression} object used to evaluate the style's <code>anchorLineColor</code> property. Alternatively a string or object defining a color style can be used.
         * The getter will return the internal {@link Expression} or {@link ConditionsExpression}, which may differ from the value provided to the setter.
         * <p>
         * The expression must return a <code>Color</code>.
         * </p>
         * <p>
         * This expression is only applicable to point features in a Vector tile.
         * </p>
         *
         * @memberof Cesium3DTileStyle.prototype
         *
         * @type {StyleExpression}
         *
         * @exception {DeveloperError} The style is not loaded.  Use {@link Cesium3DTileStyle#readyPromise} or wait for {@link Cesium3DTileStyle#ready} to be true.
         *
         * @experimental This feature is using part of the 3D Tiles spec that is not final and is subject to change without Cesium's standard deprecation policy.
         *
         * @example
         * var style = new Cesium.Cesium3DTileStyle();
         * // Override anchorLineColor expression with a string
         * style.anchorLineColor = 'color("blue")';
         *
         * @example
         * var style = new Cesium.Cesium3DTileStyle();
         * // Override anchorLineColor expression with a condition
         * style.anchorLineColor = {
         *     conditions : [
         *         ['${height} > 2', 'color("cyan")'],
         *         ['true', 'color("blue")']
         *     ]
         * };
         */
        anchorLineColor : {
            get : function() {
                //>>includeStart('debug', pragmas.debug);
                if (!this._ready) {
                    throw new DeveloperError('The style is not loaded.  Use Cesium3DTileStyle.readyPromise or wait for Cesium3DTileStyle.ready to be true.');
                }
                //>>includeEnd('debug');

                return this._anchorLineColor;
            },
            set : function(value) {
                this._anchorLineColor = getExpression(this, value);
                this._style.anchorLineColor = getJsonFromExpression(this._anchorLineColor);
            }
        },

        /**
         * Gets or sets the {@link StyleExpression} object used to evaluate the style's <code>image</code> property. Alternatively a string or object defining a string style can be used.
         * The getter will return the internal {@link Expression} or {@link ConditionsExpression}, which may differ from the value provided to the setter.
         * <p>
         * The expression must return a <code>String</code>.
         * </p>
         * <p>
         * This expression is only applicable to point features in a Vector tile.
         * </p>
         *
         * @memberof Cesium3DTileStyle.prototype
         *
         * @type {StyleExpression}
         *
         * @exception {DeveloperError} The style is not loaded.  Use {@link Cesium3DTileStyle#readyPromise} or wait for {@link Cesium3DTileStyle#ready} to be true.
         *
         * @experimental This feature is using part of the 3D Tiles spec that is not final and is subject to change without Cesium's standard deprecation policy.
         *
         * @example
         * var style = new Cesium3DTileStyle({
         *     image : '(${Temperature} > 90) ? "/url/to/image1" : "/url/to/image2"'
         * });
         * style.image.evaluate(feature); // returns a String
         *
         * @example
         * var style = new Cesium.Cesium3DTileStyle();
         * // Override image expression with a custom function
         * style.image = {
         *     evaluate : function(feature) {
         *         return '/url/to/image';
         *     }
         * };
         */
        image : {
            get : function() {
                //>>includeStart('debug', pragmas.debug);
                if (!this._ready) {
                    throw new DeveloperError('The style is not loaded.  Use Cesium3DTileStyle.readyPromise or wait for Cesium3DTileStyle.ready to be true.');
                }
                //>>includeEnd('debug');

                return this._image;
            },
            set : function(value) {
                this._image = getExpression(this, value);
                this._style.image = getJsonFromExpression(this._image);
            }
        },

        /**
         * Gets or sets the {@link StyleExpression} object used to evaluate the style's <code>disableDepthTestDistance</code> property. Alternatively a string or object defining a number style can be used.
         * The getter will return the internal {@link Expression} or {@link ConditionsExpression}, which may differ from the value provided to the setter.
         * <p>
         * The expression must return a <code>Number</code>.
         * </p>
         * <p>
         * This expression is only applicable to point features in a Vector tile.
         * </p>
         *
         * @memberof Cesium3DTileStyle.prototype
         *
         * @type {StyleExpression}
         *
         * @exception {DeveloperError} The style is not loaded.  Use {@link Cesium3DTileStyle#readyPromise} or wait for {@link Cesium3DTileStyle#ready} to be true.
         *
         * @experimental This feature is using part of the 3D Tiles spec that is not final and is subject to change without Cesium's standard deprecation policy.
         *
         * @example
         * var style = new Cesium.Cesium3DTileStyle();
         * // Override disableDepthTestDistance expression with a string
         * style.disableDepthTestDistance = '1000.0';
         * style.disableDepthTestDistance.evaluate(feature); // returns a Number
         */
        disableDepthTestDistance : {
            get : function() {
                //>>includeStart('debug', pragmas.debug);
                if (!this._ready) {
                    throw new DeveloperError('The style is not loaded.  Use Cesium3DTileStyle.readyPromise or wait for Cesium3DTileStyle.ready to be true.');
                }
                //>>includeEnd('debug');

                return this._disableDepthTestDistance;
            },
            set : function(value) {
                this._disableDepthTestDistance = getExpression(this, value);
                this._style.disableDepthTestDistance = getJsonFromExpression(this._disableDepthTestDistance);
            }
        },

        /**
         * Gets or sets the {@link StyleExpression} object used to evaluate the style's <code>horizontalOrigin</code> property. Alternatively a string or object defining a number style can be used.
         * The getter will return the internal {@link Expression} or {@link ConditionsExpression}, which may differ from the value provided to the setter.
         * <p>
         * The expression must return a <code>HorizontalOrigin</code>.
         * </p>
         * <p>
         * This expression is only applicable to point features in a Vector tile.
         * </p>
         *
         * @memberof Cesium3DTileStyle.prototype
         *
         * @type {StyleExpression}
         *
         * @exception {DeveloperError} The style is not loaded.  Use {@link Cesium3DTileStyle#readyPromise} or wait for {@link Cesium3DTileStyle#ready} to be true.
         *
         * @experimental This feature is using part of the 3D Tiles spec that is not final and is subject to change without Cesium's standard deprecation policy.
         *
         * @example
         * var style = new Cesium3DTileStyle({
         *     horizontalOrigin : HorizontalOrigin.LEFT
         * });
         * style.horizontalOrigin.evaluate(feature); // returns a HorizontalOrigin
         *
         * @example
         * var style = new Cesium.Cesium3DTileStyle();
         * // Override horizontalOrigin expression with a custom function
         * style.horizontalOrigin = {
         *     evaluate : function(feature) {
         *         return HorizontalOrigin.CENTER;
         *     }
         * };
         */
        horizontalOrigin : {
            get : function() {
                //>>includeStart('debug', pragmas.debug);
                if (!this._ready) {
                    throw new DeveloperError('The style is not loaded.  Use Cesium3DTileStyle.readyPromise or wait for Cesium3DTileStyle.ready to be true.');
                }
                //>>includeEnd('debug');

                return this._horizontalOrigin;
            },
            set : function(value) {
                this._horizontalOrigin = getExpression(this, value);
                this._style.horizontalOrigin = getJsonFromExpression(this._horizontalOrigin);
            }
        },

        /**
         * Gets or sets the {@link StyleExpression} object used to evaluate the style's <code>verticalOrigin</code> property. Alternatively a string or object defining a number style can be used.
         * The getter will return the internal {@link Expression} or {@link ConditionsExpression}, which may differ from the value provided to the setter.
         * <p>
         * The expression must return a <code>VerticalOrigin</code>.
         * </p>
         * <p>
         * This expression is only applicable to point features in a Vector tile.
         * </p>
         *
         * @memberof Cesium3DTileStyle.prototype
         *
         * @type {StyleExpression}
         *
         * @exception {DeveloperError} The style is not loaded.  Use {@link Cesium3DTileStyle#readyPromise} or wait for {@link Cesium3DTileStyle#ready} to be true.
         *
         * @experimental This feature is using part of the 3D Tiles spec that is not final and is subject to change without Cesium's standard deprecation policy.
         *
         * @example
         * var style = new Cesium3DTileStyle({
         *     verticalOrigin : VerticalOrigin.TOP
         * });
         * style.verticalOrigin.evaluate(feature); // returns a VerticalOrigin
         *
         * @example
         * var style = new Cesium.Cesium3DTileStyle();
         * // Override verticalOrigin expression with a custom function
         * style.verticalOrigin = {
         *     evaluate : function(feature) {
         *         return VerticalOrigin.CENTER;
         *     }
         * };
         */
        verticalOrigin : {
            get : function() {
                //>>includeStart('debug', pragmas.debug);
                if (!this._ready) {
                    throw new DeveloperError('The style is not loaded.  Use Cesium3DTileStyle.readyPromise or wait for Cesium3DTileStyle.ready to be true.');
                }
                //>>includeEnd('debug');

                return this._verticalOrigin;
            },
            set : function(value) {
                this._verticalOrigin = getExpression(this, value);
                this._style.verticalOrigin = getJsonFromExpression(this._verticalOrigin);
            }
        },

        /**
         Gets or sets the {@link StyleExpression} object used to evaluate the style's <code>labelHorizontalOrigin</code> property. Alternatively a string or object defining a number style can be used.
         * The getter will return the internal {@link Expression} or {@link ConditionsExpression}, which may differ from the value provided to the setter.
         * <p>
         * The expression must return a <code>HorizontalOrigin</code>.
         * </p>
         * <p>
         * This expression is only applicable to point features in a Vector tile.
         * </p>
         *
         * @memberof Cesium3DTileStyle.prototype
         *
         * @type {StyleExpression}
         *
         * @exception {DeveloperError} The style is not loaded.  Use {@link Cesium3DTileStyle#readyPromise} or wait for {@link Cesium3DTileStyle#ready} to be true.
         *
         * @experimental This feature is using part of the 3D Tiles spec that is not final and is subject to change without Cesium's standard deprecation policy.
         *
         * @example
         * var style = new Cesium3DTileStyle({
         *     labelHorizontalOrigin : HorizontalOrigin.LEFT
         * });
         * style.labelHorizontalOrigin.evaluate(feature); // returns a HorizontalOrigin
         *
         * @example
         * var style = new Cesium.Cesium3DTileStyle();
         * // Override labelHorizontalOrigin expression with a custom function
         * style.labelHorizontalOrigin = {
         *     evaluate : function(feature) {
         *         return HorizontalOrigin.CENTER;
         *     }
         * };
         */
        labelHorizontalOrigin : {
            get : function() {
                //>>includeStart('debug', pragmas.debug);
                if (!this._ready) {
                    throw new DeveloperError('The style is not loaded.  Use Cesium3DTileStyle.readyPromise or wait for Cesium3DTileStyle.ready to be true.');
                }
                //>>includeEnd('debug');

                return this._labelHorizontalOrigin;
            },
            set : function(value) {
                this._labelHorizontalOrigin = getExpression(this, value);
                this._style.labelHorizontalOrigin = getJsonFromExpression(this._labelHorizontalOrigin);
            }
        },

        /**
         * Gets or sets the {@link StyleExpression} object used to evaluate the style's <code>labelVerticalOrigin</code> property. Alternatively a string or object defining a number style can be used.
         * The getter will return the internal {@link Expression} or {@link ConditionsExpression}, which may differ from the value provided to the setter.
         * <p>
         * The expression must return a <code>VerticalOrigin</code>.
         * </p>
         * <p>
         * This expression is only applicable to point features in a Vector tile.
         * </p>
         *
         * @memberof Cesium3DTileStyle.prototype
         *
         * @type {StyleExpression}
         *
         * @exception {DeveloperError} The style is not loaded.  Use {@link Cesium3DTileStyle#readyPromise} or wait for {@link Cesium3DTileStyle#ready} to be true.
         *
         * @experimental This feature is using part of the 3D Tiles spec that is not final and is subject to change without Cesium's standard deprecation policy.
         *
         * @example
         * var style = new Cesium3DTileStyle({
         *     labelVerticalOrigin : VerticalOrigin.TOP
         * });
         * style.labelVerticalOrigin.evaluate(feature); // returns a VerticalOrigin
         *
         * @example
         * var style = new Cesium.Cesium3DTileStyle();
         * // Override labelVerticalOrigin expression with a custom function
         * style.labelVerticalOrigin = {
         *     evaluate : function(feature) {
         *         return VerticalOrigin.CENTER;
         *     }
         * };
         */
        labelVerticalOrigin : {
            get : function() {
                //>>includeStart('debug', pragmas.debug);
                if (!this._ready) {
                    throw new DeveloperError('The style is not loaded.  Use Cesium3DTileStyle.readyPromise or wait for Cesium3DTileStyle.ready to be true.');
                }
                //>>includeEnd('debug');

                return this._labelVerticalOrigin;
            },
            set : function(value) {
                this._labelVerticalOrigin = getExpression(this, value);
                this._style.labelVerticalOrigin = getJsonFromExpression(this._labelVerticalOrigin);
            }
        },

        /**
         * Gets or sets the object containing application-specific expression that can be explicitly
         * evaluated, e.g., for display in a UI.
         *
         * @memberof Cesium3DTileStyle.prototype
         *
         * @type {StyleExpression}
         *
         * @exception {DeveloperError} The style is not loaded.  Use {@link Cesium3DTileStyle#readyPromise} or wait for {@link Cesium3DTileStyle#ready} to be true.
         *
         * @example
         * var style = new Cesium3DTileStyle({
         *     meta : {
         *         description : '"Building id ${id} has height ${Height}."'
         *     }
         * });
         * style.meta.description.evaluate(feature); // returns a String with the substituted variables
         */
        meta : {
            get : function() {
                //>>includeStart('debug', pragmas.debug);
                if (!this._ready) {
                    throw new DeveloperError('The style is not loaded.  Use Cesium3DTileStyle.readyPromise or wait for Cesium3DTileStyle.ready to be true.');
                }
                //>>includeEnd('debug');

                return this._meta;
            },
            set : function(value) {
                this._meta = value;
            }
        },

        /**
         * Gets or sets the definition of mutable variables. Mutable variables may be referenced in expressions.
         *
         * @memberof Cesium3DTileStyle.prototype
         *
         * @exception {DeveloperError} The style is not loaded. Use Cesium3DTileStyle.readyPromise or wait for Cesium3DTileStyle.ready to be true.
         *
         * @example
         * var style = new Cesium3DTileStyle({
         *     mutables : {
         *         radius : {
         *             type : 'Number',
         *             value : 50.0
         *         },
         *         position : {
         *             type : 'vec3',
         *             value : new Cesium.Cartesian3()
         *         }
         *         status : {
         *             type : 'Boolean',
         *             value : true
         *         }
         *     }
         * });
         *
         * @see {@link https://github.com/AnalyticalGraphicsInc/3d-tiles/tree/master/Styling|3D Tiles Styling language}
         */
        mutables : {
            get : function() {
                //>>includeStart('debug', pragmas.debug);
                if (!this._ready) {
                    throw new DeveloperError('The style is not loaded. Use Cesium3DTileStyle.readyPromise or wait for Cesium3DTileStyle.ready to be true.');
                }
                //>>includeEnd('debug');

                return this._mutables;
            },
            set : function(value) {
                this._mutables = value;
            }
        }
    });

    /**
     * Gets the color shader function for this style.
     *
     * @param {String} functionName Name to give to the generated function.
     * @param {String} attributePrefix Prefix that is added to any variable names to access vertex attributes.
     * @param {Object} shaderState Stores information about the generated shader function, including whether it is translucent.
     *
     * @returns {String} The shader function.
     *
     * @private
     */
    Cesium3DTileStyle.prototype.getColorShaderFunction = function(functionName, attributePrefix, shaderState) {
        if (this._colorShaderFunctionReady) {
            shaderState.translucent = this._colorShaderTranslucent;
            // Return the cached result, may be undefined
            return this._colorShaderFunction;
        }

        this._colorShaderFunctionReady = true;
        this._colorShaderFunction = defined(this.color) ? this.color.getShaderFunction(functionName, attributePrefix, shaderState, 'vec4') : undefined;
        this._colorShaderTranslucent = shaderState.translucent;
        return this._colorShaderFunction;
    };

    /**
     * Gets the show shader function for this style.
     *
     * @param {String} functionName Name to give to the generated function.
     * @param {String} attributePrefix Prefix that is added to any variable names to access vertex attributes.
     * @param {Object} shaderState Stores information about the generated shader function, including whether it is translucent.
     *
     * @returns {String} The shader function.
     *
     * @private
     */
    Cesium3DTileStyle.prototype.getShowShaderFunction = function(functionName, attributePrefix, shaderState) {
        if (this._showShaderFunctionReady) {
            // Return the cached result, may be undefined
            return this._showShaderFunction;
        }

        this._showShaderFunctionReady = true;
        this._showShaderFunction = defined(this.show) ? this.show.getShaderFunction(functionName, attributePrefix, shaderState, 'bool') : undefined;
        return this._showShaderFunction;
    };

    /**
     * Gets the pointSize shader function for this style.
     *
     * @param {String} functionName Name to give to the generated function.
     * @param {String} attributePrefix Prefix that is added to any variable names to access vertex attributes.
     * @param {Object} shaderState Stores information about the generated shader function, including whether it is translucent.
     *
     * @returns {String} The shader function.
     *
     * @private
     */
    Cesium3DTileStyle.prototype.getPointSizeShaderFunction = function(functionName, attributePrefix, shaderState) {
        if (this._pointSizeShaderFunctionReady) {
            // Return the cached result, may be undefined
            return this._pointSizeShaderFunction;
        }

        this._pointSizeShaderFunctionReady = true;
        this._pointSizeShaderFunction = defined(this.pointSize) ? this.pointSize.getShaderFunction(functionName, attributePrefix, shaderState, 'float') : undefined;
        return this._pointSizeShaderFunction;
    };
<<<<<<< HEAD

    Cesium3DTileStyle.prototype.setMutableValue = function(mutableName, value) {
        var mutables = this._mutables;
        //>>includeStart('debug', pragmas.debug);
        if (!defined(mutables) || !defined(mutables[mutableName])) {
            throw new DeveloperError('Unknown mutable "' + mutableName + '".');
        }
        //>>includeEnd('debug');
        mutables[mutableName].value = value;
    };

    return Cesium3DTileStyle;
});
=======
export default Cesium3DTileStyle;
>>>>>>> dd4272fd
<|MERGE_RESOLUTION|>--- conflicted
+++ resolved
@@ -1658,7 +1658,6 @@
         this._pointSizeShaderFunction = defined(this.pointSize) ? this.pointSize.getShaderFunction(functionName, attributePrefix, shaderState, 'float') : undefined;
         return this._pointSizeShaderFunction;
     };
-<<<<<<< HEAD
 
     Cesium3DTileStyle.prototype.setMutableValue = function(mutableName, value) {
         var mutables = this._mutables;
@@ -1669,9 +1668,4 @@
         //>>includeEnd('debug');
         mutables[mutableName].value = value;
     };
-
-    return Cesium3DTileStyle;
-});
-=======
-export default Cesium3DTileStyle;
->>>>>>> dd4272fd
+export default Cesium3DTileStyle;