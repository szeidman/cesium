--- conflicted
+++ resolved
@@ -1,19 +1,6 @@
 /*global define*/
 define([
         '../Core/clone',
-<<<<<<< HEAD
-       '../Core/defaultValue',
-       '../Core/defined',
-       '../Core/defineProperties',
-       '../Core/DeveloperError',
-       '../Core/isArray',
-       '../Core/loadJson',
-       '../Core/RequestScheduler',
-       '../ThirdParty/when',
-       './ConditionsExpression',
-       './Expression',
-       './LabelStyle'
-=======
         '../Core/defaultValue',
         '../Core/defined',
         '../Core/defineProperties',
@@ -23,8 +10,8 @@
         '../Core/RequestScheduler',
         '../ThirdParty/when',
         './ConditionsExpression',
-        './Expression'
->>>>>>> d81d75c2
+        './Expression',
+        './LabelStyle'
     ], function(
         clone,
         defaultValue,
