/*global define*/
define([
        '../Core/BoxGeometry',
        '../Core/Cartesian3',
<<<<<<< HEAD
        '../Core/Cartesian4',
=======
>>>>>>> bb98f2be
        '../Core/combine',
        '../Core/DeveloperError',
        '../Core/destroyObject',
        '../Core/Matrix4',
        '../Core/BoundingSphere',
        '../Core/PrimitiveType',
        '../Renderer/CullFace',
        '../Renderer/BlendingState',
        '../Renderer/BufferUsage',
        '../Renderer/CommandLists',
        '../Renderer/DrawCommand',
        '../Renderer/createPickFragmentShaderSource',
        './Material',
        './SceneMode',
        '../Shaders/EllipsoidVS',
        '../Shaders/EllipsoidFS'
    ], function(
        BoxGeometry,
        Cartesian3,
<<<<<<< HEAD
        Cartesian4,
=======
>>>>>>> bb98f2be
        combine,
        DeveloperError,
        destroyObject,
        Matrix4,
        BoundingSphere,
        PrimitiveType,
        CullFace,
        BlendingState,
        BufferUsage,
        CommandLists,
        DrawCommand,
        createPickFragmentShaderSource,
        Material,
        SceneMode,
        EllipsoidVS,
        EllipsoidFS) {
    "use strict";

    var attributeIndices = {
        position : 0
    };

    /**
     * A renderable ellipsoid.  It can also draw spheres when the three {@link EllipsoidPrimitive#radii} components are equal.
     * <p>
     * This is only supported in 3D.  The ellipsoid is not shown in 2D or Columbus view.
     * </p>
     *
     * @alias EllipsoidPrimitive
     * @constructor
     *
     * @example
     * // 1. Create a sphere using the ellipsoid primitive
     * var e = new EllipsoidPrimitive();
     * e.center = ellipsoid.cartographicToCartesian(
     *   Cartographic.fromDegrees(-75.0, 40.0, 500000.0));
     * e.radii = new Cartesian3(500000.0, 500000.0, 500000.0);
     * primitives.add(e);
     *
     * @example
     * // 2. Create a tall ellipsoid in an east-north-up reference frame
     * var e = new EllipsoidPrimitive();
     * e.modelMatrix = Transforms.eastNorthUpToFixedFrame(
     *   ellipsoid.cartographicToCartesian(
     *     Cartographic.fromDegrees(-95.0, 40.0, 200000.0)));
     * e.radii = new Cartesian3(100000.0, 100000.0, 200000.0);
     * primitives.add(e);
     *
     * @demo <a href="http://cesium.agi.com/Cesium/Apps/Sandcastle/index.html?src=Volumes.html">Cesium Sandcastle Volumes Demo</a>
     */
    var EllipsoidPrimitive = function() {
        /**
         * The center of the ellipsoid in the ellipsoid's model coordinates.
         * <p>
         * The default is {@link Cartesian3.ZERO}.
         * </p>
         *
         * @type Cartesian3
         *
         * @see EllipsoidPrimitive#modelMatrix
         */
        this.center = Cartesian3.ZERO.clone();

        /**
         * The radius of the ellipsoid along the <code>x</code>, <code>y</code>, and <code>z</code> axes in the ellipsoid's model coordinates.
         * When these are the same, the ellipsoid is a sphere.
         * <p>
         * The default is <code>undefined</code>.  The ellipsoid is not drawn until a radii is provided.
         * </p>
         *
         * @type Cartesian3
         *
         * @example
         * // A sphere with a radius of 2.0
         * e.radii = new Cartesian3(2.0, 2.0, 2.0);
         *
         * @see EllipsoidPrimitive#modelMatrix
         */
        this.radii = undefined;
        this._radii = new Cartesian3();

        this._oneOverEllipsoidRadiiSquared = new Cartesian3();
        this._boundingSphere = new BoundingSphere();

        /**
         * The 4x4 transformation matrix that transforms the ellipsoid from model to world coordinates.
         * When this is the identity matrix, the ellipsoid is drawn in world coordinates, i.e., Earth's WGS84 coordinates.
         * Local reference frames can be used by providing a different transformation matrix, like that returned
         * by {@link Transforms.eastNorthUpToFixedFrame}.  This matrix is available to GLSL vertex and fragment
         * shaders via {@link czm_model} and derived uniforms.
         * <p>
         * The default is {@link Matrix4.IDENTITY}.
         * </p>
         *
         * @type Matrix4
         *
         * @example
         * var origin = ellipsoid.cartographicToCartesian(
         *   Cartographic.fromDegrees(-95.0, 40.0, 200000.0));
         * e.modelMatrix = Transforms.eastNorthUpToFixedFrame(origin);
         *
         * @see Transforms.eastNorthUpToFixedFrame
         * @see czm_model
         */
        this.modelMatrix = Matrix4.IDENTITY.clone();
        this._computedModelMatrix = Matrix4.IDENTITY.clone();

        /**
         * Determines if the ellipsoid primitive will be shown.
         * <p>
         * The default is <code>true</code>.
         * </p>
         *
         * @type Boolean
         */
        this.show = true;

        /**
         * The surface appearance of the ellipsoid.  This can be one of several built-in {@link Material} objects or a custom material, scripted with
         * <a href='https://github.com/AnalyticalGraphicsInc/cesium/wiki/Fabric'>Fabric</a>.
         * <p>
         * The default material is <code>Material.ColorType</code>.
         * </p>
         *
         * @type Material
         *
         * @example
         * // 1. Change the color of the default material to yellow
         * e.material.uniforms.color = new Color(1.0, 1.0, 0.0, 1.0);
         *
         * // 2. Change material to horizontal stripes
         * e.material = Material.fromType(scene.getContext(), Material.StripeType);
         *
         * @see <a href='https://github.com/AnalyticalGraphicsInc/cesium/wiki/Fabric'>Fabric</a>
         */
        this.material = Material.fromType(undefined, Material.ColorType);
        this._material = undefined;

        this._sp = undefined;
        this._rs = undefined;
        this._va = undefined;

        this._pickSP = undefined;
        this._pickId = undefined;

        this._colorCommand = new DrawCommand();
        this._pickCommand = new DrawCommand();
        this._commandLists = new CommandLists();

        var that = this;
        this._uniforms = {
            u_radii : function() {
                return that.radii;
            },
            u_oneOverEllipsoidRadiiSquared : function() {
                return that._oneOverEllipsoidRadiiSquared;
            }
        };

        this._pickUniforms = {
            czm_pickColor : function() {
                return that._pickId.color;
            }
        };
    };

    function getVertexArray(context) {
        var vertexArray = context.cache.ellipsoidPrimitive_vertexArray;

        if (typeof vertexArray !== 'undefined') {
            return vertexArray;
        }

        var mesh = new BoxGeometry({
            dimensions : new Cartesian3(2.0, 2.0, 2.0)
        });

        vertexArray = context.createVertexArrayFromMesh({
            mesh: mesh,
            attributeIndices: attributeIndices,
            bufferUsage: BufferUsage.STATIC_DRAW
        });

        context.cache.ellipsoidPrimitive_vertexArray = vertexArray;
        return vertexArray;
    }

    /**
     * @private
     *
     * @exception {DeveloperError} this.material must be defined.
     */
    EllipsoidPrimitive.prototype.update = function(context, frameState, commandList) {
        if (!this.show ||
            (frameState.mode !== SceneMode.SCENE3D) ||
            (typeof this.center === 'undefined') ||
            (typeof this.radii === 'undefined')) {
            return;
        }

        if (typeof this.material === 'undefined') {
            throw new DeveloperError('this.material must be defined.');
        }

        if (typeof this._rs === 'undefined') {
            this._rs = context.createRenderState({
                // Cull front faces - not back faces - so the ellipsoid doesn't
                // disappear if the viewer enters the bounding box.
                cull : {
                    enabled : true,
                    face : CullFace.FRONT
                },
                depthTest : {
                    enabled : true
                },
                // Do not write depth since the depth for the bounding box is
                // wrong; it is not the true of the ray casted ellipsoid.
                // Once WebGL has the extension for writing gl_FragDepth,
                // we can write the correct depth.  For now, most ellipsoids
                // will be translucent so we don't want to write depth anyway.
                depthMask : false,
                blending : BlendingState.ALPHA_BLEND
            });
        }

        if (typeof this._va === 'undefined') {
            this._va = getVertexArray(context);
        }

        var radii = this.radii;
        if (!Cartesian3.equals(this._radii, radii)) {
            Cartesian3.clone(radii, this._radii);

            var r = this._oneOverEllipsoidRadiiSquared;
            r.x = 1.0 / (radii.x * radii.x);
            r.y = 1.0 / (radii.y * radii.y);
            r.z = 1.0 / (radii.z * radii.z);

            this._boundingSphere.radius = Cartesian3.getMaximumComponent(radii);
        }

        // Translate model coordinates used for rendering such that the origin is the center of the ellipsoid.
        Matrix4.multiplyByTranslation(this.modelMatrix, this.center, this._computedModelMatrix);

        var ellipsoidCommandLists = this._commandLists;
        ellipsoidCommandLists.removeAll();

        var materialChanged = this._material !== this.material;
        this._material = this.material;

        if (frameState.passes.color) {
            var colorCommand = this._colorCommand;

            // Recompile shader when material changes
            if (materialChanged) {
                var colorFS =
                    '#line 0\n' +
                    this.material.shaderSource +
                    '#line 0\n' +
                    EllipsoidFS;

                this._sp = context.getShaderCache().replaceShaderProgram(this._sp, EllipsoidVS, colorFS, attributeIndices);

                colorCommand.primitiveType = PrimitiveType.TRIANGLES;
                colorCommand.vertexArray = this._va;
                colorCommand.renderState = this._rs;
                colorCommand.shaderProgram = this._sp;
                colorCommand.uniformMap = combine([this._uniforms, this.material._uniforms], false, false);
                colorCommand.executeInClosestFrustum = true;
            }

            colorCommand.boundingVolume = this._boundingSphere;
            colorCommand.modelMatrix = this._computedModelMatrix;

            ellipsoidCommandLists.colorList.push(colorCommand);
        }

        if (frameState.passes.pick) {
            var pickCommand = this._pickCommand;

            if (typeof this._pickId === 'undefined') {
                this._pickId = context.createPickId(this);
            }

            // Recompile shader when material changes
            if (materialChanged || typeof this._pickSP === 'undefined') {
                var pickFS = createPickFragmentShaderSource(
                    '#line 0\n' +
                    this.material.shaderSource +
                    '#line 0\n' +
                    EllipsoidFS, 'uniform');

                this._pickSP = context.getShaderCache().replaceShaderProgram(this._pickSP, EllipsoidVS, pickFS, attributeIndices);

                pickCommand.primitiveType = PrimitiveType.TRIANGLES;
                pickCommand.vertexArray = this._va;
                pickCommand.renderState = this._rs;
                pickCommand.shaderProgram = this._pickSP;
                pickCommand.uniformMap = combine([this._uniforms, this._pickUniforms, this.material._uniforms], false, false);
                pickCommand.executeInClosestFrustum = true;
            }

            pickCommand.boundingVolume = this._boundingSphere;
            pickCommand.modelMatrix = this._computedModelMatrix;

            ellipsoidCommandLists.pickList.push(pickCommand);
        }

        commandList.push(ellipsoidCommandLists);
    };

    /**
     * Returns true if this object was destroyed; otherwise, false.
     * <br /><br />
     * If this object was destroyed, it should not be used; calling any function other than
     * <code>isDestroyed</code> will result in a {@link DeveloperError} exception.
     *
     * @memberof EllipsoidPrimitive
     *
     * @return {Boolean} <code>true</code> if this object was destroyed; otherwise, <code>false</code>.
     *
     * @see EllipsoidPrimitive#destroy
     */
    EllipsoidPrimitive.prototype.isDestroyed = function() {
        return false;
    };

    /**
     * Destroys the WebGL resources held by this object.  Destroying an object allows for deterministic
     * release of WebGL resources, instead of relying on the garbage collector to destroy this object.
     * <br /><br />
     * Once an object is destroyed, it should not be used; calling any function other than
     * <code>isDestroyed</code> will result in a {@link DeveloperError} exception.  Therefore,
     * assign the return value (<code>undefined</code>) to the object as done in the example.
     *
     * @memberof EllipsoidPrimitive
     *
     * @return {undefined}
     *
     * @exception {DeveloperError} This object was destroyed, i.e., destroy() was called.
     *
     * @see EllipsoidPrimitive#isDestroyed
     *
     * @example
     * e = e && e.destroy();
     */
    EllipsoidPrimitive.prototype.destroy = function() {
        this._sp = this._sp && this._sp.release();
        this._pickSP = this._pickSP && this._pickSP.release();
        this._pickId = this._pickId && this._pickId.destroy();
        return destroyObject(this);
    };

    return EllipsoidPrimitive;
});<|MERGE_RESOLUTION|>--- conflicted
+++ resolved
@@ -2,10 +2,7 @@
 define([
         '../Core/BoxGeometry',
         '../Core/Cartesian3',
-<<<<<<< HEAD
         '../Core/Cartesian4',
-=======
->>>>>>> bb98f2be
         '../Core/combine',
         '../Core/DeveloperError',
         '../Core/destroyObject',
@@ -25,10 +22,7 @@
     ], function(
         BoxGeometry,
         Cartesian3,
-<<<<<<< HEAD
         Cartesian4,
-=======
->>>>>>> bb98f2be
         combine,
         DeveloperError,
         destroyObject,
