--- conflicted
+++ resolved
@@ -341,15 +341,11 @@
         this._debugColor = Color.fromRandom({ alpha : 1.0 });
         this._debugColorizeTiles = false;
 
-<<<<<<< HEAD
         this._priority = 0.0; // The priority used for request sorting
         this._priorityDistance = Number.MAX_VALUE; // The value to update in the priority refinement chain
         this._priorityDistanceHolder = this; // Reference to the tile up the tree that holds the priorityDistance for all tiles in the refinement chain.
         this._wasMinChild = false; // Needed for knowing when to continue a refinement chain, gets reset in updateTile in traversal, gets set in updateAndPushChildren in traversal
-        this._loadTimestamp = 0; // Milliseconds since 1970 that this tile was loaded
-=======
         this._loadTimestamp = new JulianDate();
->>>>>>> c5f675ff
 
         this._commandsLength = 0;
 
