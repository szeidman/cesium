/*global define*/
define([
        '../Core/Math',
        '../Core/Color',
        '../Core/defaultValue',
        '../Core/destroyObject',
        '../Core/GeographicProjection',
        '../Core/Ellipsoid',
        '../Core/Occluder',
        '../Core/BoundingRectangle',
        '../Core/BoundingSphere',
        '../Core/Cartesian2',
        '../Core/Cartesian3',
        '../Core/Intersect',
        '../Core/Interval',
        '../Core/Matrix4',
        '../Core/JulianDate',
        '../Core/EllipsoidGeometry',
        '../Core/GeometryInstance',
        '../Core/GeometryPipeline',
        '../Core/ColorGeometryInstanceAttribute',
        '../Renderer/Context',
        '../Renderer/ClearCommand',
        '../Renderer/PassState',
        './Camera',
        './ScreenSpaceCameraController',
        './CompositePrimitive',
        './CullingVolume',
        './AnimationCollection',
        './SceneMode',
        './FrameState',
        './OrthographicFrustum',
        './PerspectiveOffCenterFrustum',
        './FrustumCommands',
        './Primitive',
        './PerInstanceColorAppearance',
<<<<<<< HEAD
        './SunPostProcess'
=======
        './SunPostProcess',
        './CreditDisplay'
>>>>>>> a2bf3147
    ], function(
        CesiumMath,
        Color,
        defaultValue,
        destroyObject,
        GeographicProjection,
        Ellipsoid,
        Occluder,
        BoundingRectangle,
        BoundingSphere,
        Cartesian2,
        Cartesian3,
        Intersect,
        Interval,
        Matrix4,
        JulianDate,
        EllipsoidGeometry,
        GeometryInstance,
        GeometryPipeline,
        ColorGeometryInstanceAttribute,
        Context,
        ClearCommand,
        PassState,
        Camera,
        ScreenSpaceCameraController,
        CompositePrimitive,
        CullingVolume,
        AnimationCollection,
        SceneMode,
        FrameState,
        OrthographicFrustum,
        PerspectiveOffCenterFrustum,
        FrustumCommands,
        Primitive,
        PerInstanceColorAppearance,
<<<<<<< HEAD
        SunPostProcess) {
=======
        SunPostProcess,
        CreditDisplay) {
>>>>>>> a2bf3147
    "use strict";

    /**
     * The container for all 3D graphical objects and state in a Cesium virtual scene.  Generally,
     * a scene is not created directly; instead, it is implicitly created by {@link CesiumWidget}.
     *
     * @alias Scene
     * @constructor
     *
     * @param {HTMLCanvasElement} canvas The HTML canvas element to create the scene for.
     * @param {Object} [contextOptions=undefined] Properties corresponding to <a href='http://www.khronos.org/registry/webgl/specs/latest/#5.2'>WebGLContextAttributes</a> used to create the WebGL context.  Default values are shown in the code example below.
     * @param {HTMLElement} [creditContainer=undefined] The HTML element in which the credits will be displayed.
     *
     * @see CesiumWidget
     * @see <a href='http://www.khronos.org/registry/webgl/specs/latest/#5.2'>WebGLContextAttributes</a>
     *
     * @example
     * // Create scene with default context options.
     * var scene = new Scene(canvas, {
     *     alpha : false,
     *     depth : true,
     *     stencil : false,
     *     antialias : true,
     *     premultipliedAlpha : true,
     *     preserveDrawingBuffer : false
     * });
     */
    var Scene = function(canvas, contextOptions, creditContainer) {
        var context = new Context(canvas, contextOptions);
        var creditDisplay;
        if (typeof creditContainer !== 'undefined') {
            creditDisplay = new CreditDisplay(creditContainer);
        } else {
            var creditDiv = document.createElement('div');
            creditDiv.style.position = 'absolute';
            creditDiv.style.bottom = '0';
            creditDiv.style['text-shadow'] = '0px 0px 2px #000000';
            creditDiv.style.color = '#ffffff';
            creditDiv.style['font-size'] = '10pt';
            creditDiv.style['padding-right'] = '5px';
            canvas.parentNode.appendChild(creditDiv);
            creditDisplay = new CreditDisplay(creditDiv);
        }
        this._frameState = new FrameState(creditDisplay);
        this._passState = new PassState(context);
        this._canvas = canvas;
        this._context = context;
        this._primitives = new CompositePrimitive();
        this._pickFramebuffer = undefined;
        this._camera = new Camera(canvas);
        this._screenSpaceCameraController = new ScreenSpaceCameraController(canvas, this._camera.controller);

        this._animations = new AnimationCollection();

        this._shaderFrameCount = 0;

        this._sunPostProcess = new SunPostProcess();

        this._commandList = [];
        this._frustumCommandsList = [];

        this._clearColorCommand = new ClearCommand();
        this._clearColorCommand.color = new Color();
        this._clearColorCommand.owner = true;

        var clearDepthStencilCommand = new ClearCommand();
        clearDepthStencilCommand.depth = 1.0;
        clearDepthStencilCommand.stencil = 1.0;
        clearDepthStencilCommand.owner = this;
        this._clearDepthStencilCommand = clearDepthStencilCommand;

        /**
         * The {@link SkyBox} used to draw the stars.
         *
         * @type {SkyBox}
         * @default undefined
         *
         * @see Scene#backgroundColor
         */
        this.skyBox = undefined;

        /**
         * The sky atmosphere drawn around the globe.
         *
         * @type {SkyAtmosphere}
         * @default undefined
         */
        this.skyAtmosphere = undefined;

        /**
         * The {@link Sun}.
         *
         * @type {Sun}
         * @default undefined
         */
        this.sun = undefined;

        /**
         * The background color, which is only visible if there is no sky box, i.e., {@link Scene#skyBox} is undefined.
         *
         * @type {Color}
         * @default {@link Color.BLACK}
         *
         * @see Scene#skyBox
         */
        this.backgroundColor = Color.BLACK.clone();

        /**
         * The current mode of the scene.
         *
         * @type {SceneMode}
         * @default {@link SceneMode.SCENE3D}
         */
        this.mode = SceneMode.SCENE3D;
        /**
         * DOC_TBA
         */
        this.scene2D = {
            /**
             * The projection to use in 2D mode.
             */
            projection : new GeographicProjection(Ellipsoid.WGS84)
        };
        /**
         * The current morph transition time between 2D/Columbus View and 3D,
         * with 0.0 being 2D or Columbus View and 1.0 being 3D.
         *
         * @type {Number}
         * @default 1.0
         */
        this.morphTime = 1.0;
        /**
         * The far-to-near ratio of the multi-frustum. The default is 1,000.0.
         *
         * @type {Number}
         * @default 1000.0
         */
        this.farToNearRatio = 1000.0;

        /**
         * This property is for debugging only; it is not for production use.
         * <p>
         * A function that determines what commands are executed.  As shown in the examples below,
         * the function receives the command's <code>owner</code> as an argument, and returns a boolean indicating if the
         * command should be executed.
         * </p>
         * <p>
         * The default is <code>undefined</code>, indicating that all commands are executed.
         * </p>
         *
         * @type Function
         *
         * @default undefined
         *
         * @example
         * // Do not execute any commands.
         * scene.debugCommandFilter = function(command) {
         *     return false;
         * };
         *
         * // Execute only the billboard's commands.  That is, only draw the billboard.
         * var billboards = new BillboardCollection();
         * scene.debugCommandFilter = function(command) {
         *     return command.owner === billboards;
         * };
         *
         * @see DrawCommand
         * @see ClearCommand
         */
        this.debugCommandFilter = undefined;

        this._debugSphere = undefined;

        // initial guess at frustums.
        var near = this._camera.frustum.near;
        var far = this._camera.frustum.far;
        var numFrustums = Math.ceil(Math.log(far / near) / Math.log(this.farToNearRatio));
        updateFrustums(near, far, this.farToNearRatio, numFrustums, this._frustumCommandsList);

        // give frameState, camera, and screen space camera controller initial state before rendering
        updateFrameState(this, 0.0, new JulianDate());
        this.initializeFrame();
    };

    /**
     * DOC_TBA
     * @memberof Scene
     */
    Scene.prototype.getCanvas = function() {
        return this._canvas;
    };

    /**
     * DOC_TBA
     * @memberof Scene
     */
    Scene.prototype.getContext = function() {
        return this._context;
    };

    /**
     * DOC_TBA
     * @memberof Scene
     */
    Scene.prototype.getPrimitives = function() {
        return this._primitives;
    };

    /**
     * DOC_TBA
     * @memberof Scene
     */
    Scene.prototype.getCamera = function() {
        return this._camera;
    };
    // TODO: setCamera

    /**
     * DOC_TBA
     * @memberof Scene
     */
    Scene.prototype.getScreenSpaceCameraController = function() {
        return this._screenSpaceCameraController;
    };

    /**
     * DOC_TBA
     * @memberof Scene
     */
    Scene.prototype.getUniformState = function() {
        return this._context.getUniformState();
    };

    /**
     * Gets state information about the current scene. If called outside of a primitive's <code>update</code>
     * function, the previous frame's state is returned.
     *
     * @memberof Scene
     */
    Scene.prototype.getFrameState = function() {
        return this._frameState;
    };

    /**
     * DOC_TBA
     * @memberof Scene
     */
    Scene.prototype.getAnimations = function() {
        return this._animations;
    };

    function clearPasses(passes) {
        passes.color = false;
        passes.pick = false;
        passes.overlay = false;
    }

    function updateFrameState(scene, frameNumber, time) {
        var camera = scene._camera;

        var frameState = scene._frameState;
        frameState.mode = scene.mode;
        frameState.morphTime = scene.morphTime;
        frameState.scene2D = scene.scene2D;
        frameState.frameNumber = frameNumber;
        frameState.time = time;
        frameState.camera = camera;
        frameState.cullingVolume = camera.frustum.computeCullingVolume(camera.getPositionWC(), camera.getDirectionWC(), camera.getUpWC());
        frameState.occluder = undefined;
        frameState.canvasDimensions.x = scene._canvas.clientWidth;
        frameState.canvasDimensions.y = scene._canvas.clientHeight;

        // TODO: The occluder is the top-level central body. When we add
        //       support for multiple central bodies, this should be the closest one.
        var cb = scene._primitives.getCentralBody();
        if (scene.mode === SceneMode.SCENE3D && typeof cb !== 'undefined') {
            var ellipsoid = cb.getEllipsoid();
            var occluder = new Occluder(new BoundingSphere(Cartesian3.ZERO, ellipsoid.getMinimumRadius()), camera.getPositionWC());
            frameState.occluder = occluder;
        }

        clearPasses(frameState.passes);
    }

    function updateFrustums(near, far, farToNearRatio, numFrustums, frustumCommandsList) {
        frustumCommandsList.length = numFrustums;
        for (var m = 0; m < numFrustums; ++m) {
            var curNear = Math.max(near, Math.pow(farToNearRatio, m) * near);
            var curFar = Math.min(far, farToNearRatio * curNear);
            curNear *= 0.99;

            var frustumCommands = frustumCommandsList[m];
            if (typeof frustumCommands === 'undefined') {
                frustumCommands = frustumCommandsList[m] = new FrustumCommands(curNear, curFar);
            } else {
                frustumCommands.near = curNear;
                frustumCommands.far = curFar;
            }
        }
    }

    function insertIntoBin(scene, command, distance) {
        var frustumCommandsList = scene._frustumCommandsList;
        var length = frustumCommandsList.length;
        for (var i = 0; i < length; ++i) {
            var frustumCommands = frustumCommandsList[i];
            var curNear = frustumCommands.near;
            var curFar = frustumCommands.far;

            if (typeof distance !== 'undefined') {
                if (distance.start > curFar) {
                    continue;
                }

                if (distance.stop < curNear) {
                    break;
                }
            }

            // PERFORMANCE_IDEA: sort bins
            frustumCommands.commands[frustumCommands.index++] = command;

            if (command.executeInClosestFrustum) {
                break;
            }
        }
    }

    var scratchCullingVolume = new CullingVolume();
    var distances = new Interval();

    function createPotentiallyVisibleSet(scene, listName) {
        var commandLists = scene._commandList;
        var cullingVolume = scene._frameState.cullingVolume;
        var camera = scene._camera;

        var direction = camera.getDirectionWC();
        var position = camera.getPositionWC();

        var frustumCommandsList = scene._frustumCommandsList;
        var frustumsLength = frustumCommandsList.length;
        for (var n = 0; n < frustumsLength; ++n) {
            frustumCommandsList[n].index = 0;
        }

        var near = Number.MAX_VALUE;
        var far = Number.MIN_VALUE;
        var undefBV = false;

        var occluder;
        if (scene._frameState.mode === SceneMode.SCENE3D) {
            occluder = scene._frameState.occluder;
        }

        // get user culling volume minus the far plane.
        var planes = scratchCullingVolume.planes;
        for (var k = 0; k < 5; ++k) {
            planes[k] = cullingVolume.planes[k];
        }
        cullingVolume = scratchCullingVolume;

        var length = commandLists.length;
        for (var i = 0; i < length; ++i) {
            var commandList = commandLists[i][listName];
            var commandListLength = commandList.length;
            for (var j = 0; j < commandListLength; ++j) {
                var command = commandList[j];
                var boundingVolume = command.boundingVolume;
                if (typeof boundingVolume !== 'undefined') {
                    var modelMatrix = defaultValue(command.modelMatrix, Matrix4.IDENTITY);
                    var transformedBV = boundingVolume.transform(modelMatrix);               //TODO: Remove this allocation.
                    if (command.cull &&
                            ((cullingVolume.getVisibility(transformedBV) === Intersect.OUTSIDE) ||
                             (typeof occluder !== 'undefined' && !occluder.isBoundingSphereVisible(transformedBV)))) {
                        continue;
                    }

                    distances = transformedBV.getPlaneDistances(position, direction, distances);
                    near = Math.min(near, distances.start);
                    far = Math.max(far, distances.stop);

                    insertIntoBin(scene, command, distances);
                } else {
                    // Clear commands don't need a bounding volume - just add the clear to all frustums.
                    // If another command has no bounding volume, though, we need to use the camera's
                    // worst-case near and far planes to avoid clipping something important.
                    undefBV = !(command instanceof ClearCommand);
                    insertIntoBin(scene, command);
                }
            }
        }

        if (undefBV) {
            near = camera.frustum.near;
            far = camera.frustum.far;
        } else {
            // The computed near plane must be between the user defined near and far planes.
            // The computed far plane must between the user defined far and computed near.
            // This will handle the case where the computed near plane is further than the user defined far plane.
            near = Math.min(Math.max(near, camera.frustum.near), camera.frustum.far);
            far = Math.max(Math.min(far, camera.frustum.far), near);
        }

        // Exploit temporal coherence. If the frustums haven't changed much, use the frustums computed
        // last frame, else compute the new frustums and sort them by frustum again.
        var farToNearRatio = scene.farToNearRatio;
        var numFrustums = Math.ceil(Math.log(far / near) / Math.log(farToNearRatio));
        if (near !== Number.MAX_VALUE && (numFrustums !== frustumsLength || (frustumCommandsList.length !== 0 &&
                (near < frustumCommandsList[0].near || far > frustumCommandsList[frustumsLength - 1].far)))) {
            updateFrustums(near, far, farToNearRatio, numFrustums, frustumCommandsList);
            createPotentiallyVisibleSet(scene, listName);
        }
    }

    function executeCommand(command, scene, context, passState) {
        if ((typeof scene.debugCommandFilter !== 'undefined') && !scene.debugCommandFilter(command)) {
            return;
        }

        command.execute(context, passState);

        if (command.debugShowBoundingVolume && (typeof command.boundingVolume !== 'undefined')) {
            // Debug code to draw bounding volume for command.  Not optimized!
            // Assumes bounding volume is a bounding sphere.

            if (typeof scene._debugSphere === 'undefined') {
                var geometry = new EllipsoidGeometry({
                    ellipsoid : Ellipsoid.UNIT_SPHERE,
                    numberOfPartitions : 20,
                    vertexFormat : PerInstanceColorAppearance.FLAT_VERTEX_FORMAT
                });
                scene._debugSphere = new Primitive({
                    geometryInstances : new GeometryInstance({
                        geometry : GeometryPipeline.toWireframe(geometry),
                        attributes : {
                            color : new ColorGeometryInstanceAttribute(1.0, 0.0, 0.0, 1.0)
                        }
                    }),
                    appearance : new PerInstanceColorAppearance({
                        flat : true,
                        translucent : false
                    })
                });
            }

            var m = Matrix4.multiplyByTranslation(defaultValue(command.modelMatrix, Matrix4.IDENTITY), command.boundingVolume.center);
            scene._debugSphere.modelMatrix = Matrix4.multiplyByUniformScale(Matrix4.fromTranslation(Cartesian3.fromArray(m, 12)), command.boundingVolume.radius);

            var commandList = [];
            scene._debugSphere.update(context, scene._frameState, commandList);
            commandList[0].colorList[0].execute(context, passState);
        }
    }

    function isSunVisible(command, frameState) {
        var occluder = (frameState.mode === SceneMode.SCENE3D) ? frameState.occluder: undefined;
        var cullingVolume = frameState.cullingVolume;

        // get user culling volume minus the far plane.
        var planes = scratchCullingVolume.planes;
        for (var k = 0; k < 5; ++k) {
            planes[k] = cullingVolume.planes[k];
        }
        cullingVolume = scratchCullingVolume;

        return ((typeof command !== 'undefined') &&
                 ((typeof command.boundingVolume === 'undefined') ||
                  !command.cull ||
                  ((cullingVolume.getVisibility(command.boundingVolume) !== Intersect.OUTSIDE) &&
                   (typeof occluder === 'undefined' || occluder.isBoundingSphereVisible(command.boundingVolume)))));
    }

    function executeCommands(scene, passState) {
        var frameState = scene._frameState;
        var camera = scene._camera;
        var frustum = camera.frustum.clone();
        var context = scene._context;
        var us = context.getUniformState();

        var skyBoxCommand = (frameState.passes.color && typeof scene.skyBox !== 'undefined') ? scene.skyBox.update(context, frameState) : undefined;
        var skyAtmosphereCommand = (frameState.passes.color && typeof scene.skyAtmosphere !== 'undefined') ? scene.skyAtmosphere.update(context, frameState) : undefined;
        var sunCommand = (frameState.passes.color && typeof scene.sun !== 'undefined') ? scene.sun.update(context, frameState) : undefined;
        var sunVisible = isSunVisible(sunCommand, frameState);

        if (sunVisible) {
            passState.framebuffer = scene._sunPostProcess.update(context);
        }

        var clear = scene._clearColorCommand;
        Color.clone(defaultValue(scene.backgroundColor, Color.BLACK), clear.color);
        clear.execute(context, passState);

        if (sunVisible) {
            scene._sunPostProcess.clear(context, scene.backgroundColor);
        }

        // Ideally, we would render the sky box and atmosphere last for
        // early-z, but we would have to draw it in each frustum
        frustum.near = camera.frustum.near;
        frustum.far = camera.frustum.far;
        us.updateFrustum(frustum);

        if (typeof skyBoxCommand !== 'undefined') {
            executeCommand(skyBoxCommand, scene, context, passState);
        }

        if (typeof skyAtmosphereCommand !== 'undefined') {
            executeCommand(skyAtmosphereCommand, scene, context, passState);
        }

        if (typeof sunCommand !== 'undefined' && sunVisible) {
            sunCommand.execute(context, passState);
            scene._sunPostProcess.execute(context);
            passState.framebuffer = undefined;
        }

        var clearDepthStencil = scene._clearDepthStencilCommand;

        var frustumCommandsList = scene._frustumCommandsList;
        var numFrustums = frustumCommandsList.length;
        for (var i = 0; i < numFrustums; ++i) {
            clearDepthStencil.execute(context, passState);

            var index = numFrustums - i - 1;
            var frustumCommands = frustumCommandsList[index];
            frustum.near = frustumCommands.near;
            frustum.far = frustumCommands.far;

            us.updateFrustum(frustum);

            var commands = frustumCommands.commands;
            var length = frustumCommands.index;
            for (var j = 0; j < length; ++j) {
                executeCommand(commands[j], scene, context, passState);
            }
        }
    }

    function executeOverlayCommands(scene, passState) {
        var context = scene._context;
        var commandLists = scene._commandList;
        var length = commandLists.length;
        for (var i = 0; i < length; ++i) {
            var commandList = commandLists[i].overlayList;
            var commandListLength = commandList.length;
            for (var j = 0; j < commandListLength; ++j) {
                commandList[j].execute(context, passState);
            }
        }
    }

    /**
     * DOC_TBA
     * @memberof Scene
     */
    Scene.prototype.initializeFrame = function() {
        // Destroy released shaders once every 120 frames to avoid thrashing the cache
        if (this._shaderFrameCount++ === 120) {
            this._shaderFrameCount = 0;
            this._context.getShaderCache().destroyReleasedShaderPrograms();
        }

        this._animations.update();
        this._camera.controller.update(this.mode, this.scene2D);
        this._screenSpaceCameraController.update(this.mode);
    };

    /**
     * DOC_TBA
     * @memberof Scene
     */
    Scene.prototype.render = function(time) {
        if (typeof time === 'undefined') {
            time = new JulianDate();
        }

        var us = this.getUniformState();
        var frameState = this._frameState;

        var frameNumber = CesiumMath.incrementWrap(frameState.frameNumber, 15000000.0, 1.0);
        updateFrameState(this, frameNumber, time);
        frameState.passes.color = true;
        frameState.passes.overlay = true;
        frameState.creditDisplay.beginFrame();

        us.update(frameState);

        var context = this._context;

        this._commandList.length = 0;
        this._primitives.update(context, frameState, this._commandList);

        createPotentiallyVisibleSet(this, 'colorList');

        var passState = this._passState;
        executeCommands(this, passState);
        executeOverlayCommands(this, passState);
        frameState.creditDisplay.endFrame();
    };

    var orthoPickingFrustum = new OrthographicFrustum();
    function getPickOrthographicCullingVolume(scene, windowPosition, width, height) {
        var canvas = scene._canvas;
        var camera = scene._camera;
        var frustum = camera.frustum;

        var canvasWidth = canvas.clientWidth;
        var canvasHeight = canvas.clientHeight;

        var x = (2.0 / canvasWidth) * windowPosition.x - 1.0;
        x *= (frustum.right - frustum.left) * 0.5;
        var y = (2.0 / canvasHeight) * (canvasHeight - windowPosition.y) - 1.0;
        y *= (frustum.top - frustum.bottom) * 0.5;

        var position = camera.position;
        position = new Cartesian3(position.z, position.x, position.y);
        position.y += x;
        position.z += y;

        var pixelSize = frustum.getPixelSize(new Cartesian2(canvasWidth, canvasHeight));

        var ortho = orthoPickingFrustum;
        ortho.right = pixelSize.x * 0.5;
        ortho.left = -ortho.right;
        ortho.top = pixelSize.y * 0.5;
        ortho.bottom = -ortho.top;
        ortho.near = frustum.near;
        ortho.far = frustum.far;

        return ortho.computeCullingVolume(position, camera.getDirectionWC(), camera.getUpWC());
    }

    var perspPickingFrustum = new PerspectiveOffCenterFrustum();
    function getPickPerspectiveCullingVolume(scene, windowPosition, width, height) {
        var canvas = scene._canvas;
        var camera = scene._camera;
        var frustum = camera.frustum;
        var near = frustum.near;

        var canvasWidth = canvas.clientWidth;
        var canvasHeight = canvas.clientHeight;

        var tanPhi = Math.tan(frustum.fovy * 0.5);
        var tanTheta = frustum.aspectRatio * tanPhi;

        var x = (2.0 / canvasWidth) * windowPosition.x - 1.0;
        var y = (2.0 / canvasHeight) * (canvasHeight - windowPosition.y) - 1.0;

        var xDir = x * near * tanTheta;
        var yDir = y * near * tanPhi;

        var pixelSize = frustum.getPixelSize(new Cartesian2(canvasWidth, canvasHeight));
        var pickWidth = pixelSize.x * width * 0.5;
        var pickHeight = pixelSize.y * height * 0.5;

        var offCenter = perspPickingFrustum;
        offCenter.top = yDir + pickHeight;
        offCenter.bottom = yDir - pickHeight;
        offCenter.right = xDir + pickWidth;
        offCenter.left = xDir - pickWidth;
        offCenter.near = near;
        offCenter.far = frustum.far;

        return offCenter.computeCullingVolume(camera.getPositionWC(), camera.getDirectionWC(), camera.getUpWC());
    }

    function getPickCullingVolume(scene, windowPosition, width, height) {
        if (scene.mode === SceneMode.SCENE2D) {
            return getPickOrthographicCullingVolume(scene, windowPosition, width, height);
        }

        return getPickPerspectiveCullingVolume(scene, windowPosition, width, height);
    }

    // pick rectangle width and height, assumed odd
    var rectangleWidth = 3.0;
    var rectangleHeight = 3.0;
    var scratchRectangle = new BoundingRectangle(0.0, 0.0, rectangleWidth, rectangleHeight);

    /**
     * DOC_TBA
     * @memberof Scene
     */
    Scene.prototype.pick = function(windowPosition) {
        var context = this._context;
        var primitives = this._primitives;
        var frameState = this._frameState;

        if (typeof this._pickFramebuffer === 'undefined') {
            this._pickFramebuffer = context.createPickFramebuffer();
        }

        // Update with previous frame's number and time, assuming that render is called before picking.
        updateFrameState(this, frameState.frameNumber, frameState.time);
        frameState.cullingVolume = getPickCullingVolume(this, windowPosition, rectangleWidth, rectangleHeight);
        frameState.passes.pick = true;

        var commandLists = this._commandList;
        commandLists.length = 0;
        primitives.update(context, frameState, commandLists);
        createPotentiallyVisibleSet(this, 'pickList');

        scratchRectangle.x = windowPosition.x - ((rectangleWidth - 1.0) * 0.5);
        scratchRectangle.y = (this._canvas.clientHeight - windowPosition.y) - ((rectangleHeight - 1.0) * 0.5);

        executeCommands(this, this._pickFramebuffer.begin(scratchRectangle));
        return this._pickFramebuffer.end(scratchRectangle);
    };

    /**
     * DOC_TBA
     * @memberof Scene
     */
    Scene.prototype.isDestroyed = function() {
        return false;
    };

    /**
     * DOC_TBA
     * @memberof Scene
     */
    Scene.prototype.destroy = function() {
        this._screenSpaceCameraController = this._screenSpaceCameraController && this._screenSpaceCameraController.destroy();
        this._pickFramebuffer = this._pickFramebuffer && this._pickFramebuffer.destroy();
        this._primitives = this._primitives && this._primitives.destroy();
        this.skyBox = this.skyBox && this.skyBox.destroy();
        this.skyAtmosphere = this.skyAtmosphere && this.skyAtmosphere.destroy();
        this._debugSphere = this._debugSphere && this._debugSphere.destroy();
        this.sun = this.sun && this.sun.destroy();
        this._sunPostProcess = this._sunPostProcess && this._sunPostProcess.destroy();
        this._context = this._context && this._context.destroy();
        this._frameState.creditDisplay.destroy();
        return destroyObject(this);
    };

    return Scene;
});<|MERGE_RESOLUTION|>--- conflicted
+++ resolved
@@ -34,12 +34,8 @@
         './FrustumCommands',
         './Primitive',
         './PerInstanceColorAppearance',
-<<<<<<< HEAD
-        './SunPostProcess'
-=======
         './SunPostProcess',
         './CreditDisplay'
->>>>>>> a2bf3147
     ], function(
         CesiumMath,
         Color,
@@ -75,12 +71,8 @@
         FrustumCommands,
         Primitive,
         PerInstanceColorAppearance,
-<<<<<<< HEAD
-        SunPostProcess) {
-=======
         SunPostProcess,
         CreditDisplay) {
->>>>>>> a2bf3147
     "use strict";
 
     /**
