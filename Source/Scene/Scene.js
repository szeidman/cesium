/*global define*/
define([
        '../Core/Math',
        '../Core/Color',
        '../Core/defaultValue',
        '../Core/destroyObject',
        '../Core/GeographicProjection',
        '../Core/Ellipsoid',
        '../Core/Occluder',
        '../Core/BoundingRectangle',
        '../Core/BoundingSphere',
        '../Core/Cartesian2',
        '../Core/Cartesian3',
        '../Core/Intersect',
        '../Core/Interval',
        '../Core/Matrix4',
        '../Core/JulianDate',
        '../Core/EllipsoidGeometry',
        '../Core/GeometryInstance',
        '../Core/GeometryPipeline',
        '../Core/ColorGeometryInstanceAttribute',
        '../Renderer/Context',
        '../Renderer/ClearCommand',
        '../Renderer/PassState',
        './Camera',
        './ScreenSpaceCameraController',
        './CompositePrimitive',
        './CullingVolume',
        './AnimationCollection',
        './SceneMode',
        './FrameState',
        './OrthographicFrustum',
        './PerspectiveOffCenterFrustum',
        './FrustumCommands',
<<<<<<< HEAD
        './Primitive',
        './PerInstanceColorAppearance',
        './SunPostProcess'
=======
        './SunPostProcess',
        './CreditDisplay'
>>>>>>> 1b873d1a
    ], function(
        CesiumMath,
        Color,
        defaultValue,
        destroyObject,
        GeographicProjection,
        Ellipsoid,
        Occluder,
        BoundingRectangle,
        BoundingSphere,
        Cartesian2,
        Cartesian3,
        Intersect,
        Interval,
        Matrix4,
        JulianDate,
        EllipsoidGeometry,
        GeometryInstance,
        GeometryPipeline,
        ColorGeometryInstanceAttribute,
        Context,
        ClearCommand,
        PassState,
        Camera,
        ScreenSpaceCameraController,
        CompositePrimitive,
        CullingVolume,
        AnimationCollection,
        SceneMode,
        FrameState,
        OrthographicFrustum,
        PerspectiveOffCenterFrustum,
        FrustumCommands,
<<<<<<< HEAD
        Primitive,
        PerInstanceColorAppearance,
        SunPostProcess) {
=======
        SunPostProcess,
        CreditDisplay) {
>>>>>>> 1b873d1a
    "use strict";

    /**
     * The container for all 3D graphical objects and state in a Cesium virtual scene.  Generally,
     * a scene is not created directly; instead, it is implicitly created by {@link CesiumWidget}.
     *
     * @alias Scene
     * @constructor
     *
     * @param {HTMLCanvasElement} canvas The HTML canvas element to create the scene for.
     * @param {Object} [contextOptions=undefined] Properties corresponding to <a href='http://www.khronos.org/registry/webgl/specs/latest/#5.2'>WebGLContextAttributes</a> used to create the WebGL context.  Default values are shown in the code example below.
     * @param {HTMLElement} [creditContainer=undefined] The HTML element in which the credits will be displayed.
     *
     * @see CesiumWidget
     * @see <a href='http://www.khronos.org/registry/webgl/specs/latest/#5.2'>WebGLContextAttributes</a>
     *
     * @example
     * // Create scene with default context options.
     * var scene = new Scene(canvas, {
     *     alpha : false,
     *     depth : true,
     *     stencil : false,
     *     antialias : true,
     *     premultipliedAlpha : true,
     *     preserveDrawingBuffer : false
     * });
     */
    var Scene = function(canvas, contextOptions, creditContainer) {
        var context = new Context(canvas, contextOptions);
        var creditDisplay;
        if (typeof creditContainer !== 'undefined') {
            creditDisplay = new CreditDisplay(creditContainer);
        } else {
            var creditDiv = document.createElement('div');
            creditDiv.style.position = 'absolute';
            creditDiv.style.bottom = '0';
            creditDiv.style['text-shadow'] = '0px 0px 2px #000000';
            creditDiv.style.color = '#ffffff';
            creditDiv.style['font-size'] = '10pt';
            creditDiv.style['padding-right'] = '5px';
            canvas.parentNode.appendChild(creditDiv);
            creditDisplay = new CreditDisplay(creditDiv);
        }
        this._frameState = new FrameState(creditDisplay);
        this._passState = new PassState(context);
        this._canvas = canvas;
        this._context = context;
        this._primitives = new CompositePrimitive();
        this._pickFramebuffer = undefined;
        this._camera = new Camera(canvas);
        this._screenSpaceCameraController = new ScreenSpaceCameraController(canvas, this._camera.controller);

        this._animations = new AnimationCollection();

        this._shaderFrameCount = 0;

        this._sunPostProcess = new SunPostProcess();

        this._commandList = [];
        this._frustumCommandsList = [];

        this._clearColorCommand = new ClearCommand();
        this._clearColorCommand.color = new Color();
        this._clearColorCommand.owner = true;

        var clearDepthStencilCommand = new ClearCommand();
        clearDepthStencilCommand.depth = 1.0;
        clearDepthStencilCommand.stencil = 1.0;
        clearDepthStencilCommand.owner = this;
        this._clearDepthStencilCommand = clearDepthStencilCommand;

        /**
         * The {@link SkyBox} used to draw the stars.
         *
         * @type {SkyBox}
         * @default undefined
         *
         * @see Scene#backgroundColor
         */
        this.skyBox = undefined;

        /**
         * The sky atmosphere drawn around the globe.
         *
         * @type {SkyAtmosphere}
         * @default undefined
         */
        this.skyAtmosphere = undefined;

        /**
         * The {@link Sun}.
         *
         * @type {Sun}
         * @default undefined
         */
        this.sun = undefined;

        /**
         * The background color, which is only visible if there is no sky box, i.e., {@link Scene#skyBox} is undefined.
         *
         * @type {Color}
         * @default {@link Color.BLACK}
         *
         * @see Scene#skyBox
         */
        this.backgroundColor = Color.BLACK.clone();

        /**
         * The current mode of the scene.
         *
         * @type {SceneMode}
         * @default {@link SceneMode.SCENE3D}
         */
        this.mode = SceneMode.SCENE3D;
        /**
         * DOC_TBA
         */
        this.scene2D = {
            /**
             * The projection to use in 2D mode.
             */
            projection : new GeographicProjection(Ellipsoid.WGS84)
        };
        /**
         * The current morph transition time between 2D/Columbus View and 3D,
         * with 0.0 being 2D or Columbus View and 1.0 being 3D.
         *
         * @type {Number}
         * @default 1.0
         */
        this.morphTime = 1.0;
        /**
         * The far-to-near ratio of the multi-frustum. The default is 1,000.0.
         *
         * @type {Number}
         * @default 1000.0
         */
        this.farToNearRatio = 1000.0;

        /**
         * This property is for debugging only; it is not for production use.
         * <p>
         * A function that determines what commands are executed.  As shown in the examples below,
         * the function receives the command's <code>owner</code> as an argument, and returns a boolean indicating if the
         * command should be executed.
         * </p>
         * <p>
         * The default is <code>undefined</code>, indicating that all commands are executed.
         * </p>
         *
         * @type Function
         *
         * @default undefined
         *
         * @example
         * // Do not execute any commands.
         * scene.debugCommandFilter = function(command) {
         *     return false;
         * };
         *
         * // Execute only the billboard's commands.  That is, only draw the billboard.
         * var billboards = new BillboardCollection();
         * scene.debugCommandFilter = function(command) {
         *     return command.owner === billboards;
         * };
         *
         * @see DrawCommand
         * @see ClearCommand
         */
        this.debugCommandFilter = undefined;

        this._debugSphere = undefined;

        // initial guess at frustums.
        var near = this._camera.frustum.near;
        var far = this._camera.frustum.far;
        var numFrustums = Math.ceil(Math.log(far / near) / Math.log(this.farToNearRatio));
        updateFrustums(near, far, this.farToNearRatio, numFrustums, this._frustumCommandsList);
    };

    /**
     * DOC_TBA
     * @memberof Scene
     */
    Scene.prototype.getCanvas = function() {
        return this._canvas;
    };

    /**
     * DOC_TBA
     * @memberof Scene
     */
    Scene.prototype.getContext = function() {
        return this._context;
    };

    /**
     * DOC_TBA
     * @memberof Scene
     */
    Scene.prototype.getPrimitives = function() {
        return this._primitives;
    };

    /**
     * DOC_TBA
     * @memberof Scene
     */
    Scene.prototype.getCamera = function() {
        return this._camera;
    };
    // TODO: setCamera

    /**
     * DOC_TBA
     * @memberof Scene
     */
    Scene.prototype.getScreenSpaceCameraController = function() {
        return this._screenSpaceCameraController;
    };

    /**
     * DOC_TBA
     * @memberof Scene
     */
    Scene.prototype.getUniformState = function() {
        return this._context.getUniformState();
    };

    /**
     * Gets state information about the current scene. If called outside of a primitive's <code>update</code>
     * function, the previous frame's state is returned.
     *
     * @memberof Scene
     */
    Scene.prototype.getFrameState = function() {
        return this._frameState;
    };

    /**
     * DOC_TBA
     * @memberof Scene
     */
    Scene.prototype.getAnimations = function() {
        return this._animations;
    };

    function clearPasses(passes) {
        passes.color = false;
        passes.pick = false;
        passes.overlay = false;
    }

    function updateFrameState(scene, frameNumber, time) {
        var camera = scene._camera;

        var frameState = scene._frameState;
        frameState.mode = scene.mode;
        frameState.morphTime = scene.morphTime;
        frameState.scene2D = scene.scene2D;
        frameState.frameNumber = frameNumber;
        frameState.time = time;
        frameState.camera = camera;
        frameState.cullingVolume = camera.frustum.computeCullingVolume(camera.getPositionWC(), camera.getDirectionWC(), camera.getUpWC());
        frameState.occluder = undefined;
        frameState.canvasDimensions.x = scene._canvas.clientWidth;
        frameState.canvasDimensions.y = scene._canvas.clientHeight;

        // TODO: The occluder is the top-level central body. When we add
        //       support for multiple central bodies, this should be the closest one.
        var cb = scene._primitives.getCentralBody();
        if (scene.mode === SceneMode.SCENE3D && typeof cb !== 'undefined') {
            var ellipsoid = cb.getEllipsoid();
            var occluder = new Occluder(new BoundingSphere(Cartesian3.ZERO, ellipsoid.getMinimumRadius()), camera.getPositionWC());
            frameState.occluder = occluder;
        }

        clearPasses(frameState.passes);
    }

    function updateFrustums(near, far, farToNearRatio, numFrustums, frustumCommandsList) {
        frustumCommandsList.length = numFrustums;
        for (var m = 0; m < numFrustums; ++m) {
            var curNear = Math.max(near, Math.pow(farToNearRatio, m) * near);
            var curFar = Math.min(far, farToNearRatio * curNear);
            curNear *= 0.99;

            var frustumCommands = frustumCommandsList[m];
            if (typeof frustumCommands === 'undefined') {
                frustumCommands = frustumCommandsList[m] = new FrustumCommands(curNear, curFar);
            } else {
                frustumCommands.near = curNear;
                frustumCommands.far = curFar;
            }
        }
    }

    function insertIntoBin(scene, command, distance) {
        var frustumCommandsList = scene._frustumCommandsList;
        var length = frustumCommandsList.length;
        for (var i = 0; i < length; ++i) {
            var frustumCommands = frustumCommandsList[i];
            var curNear = frustumCommands.near;
            var curFar = frustumCommands.far;

            if (typeof distance !== 'undefined') {
                if (distance.start > curFar) {
                    continue;
                }

                if (distance.stop < curNear) {
                    break;
                }
            }

            // PERFORMANCE_IDEA: sort bins
            frustumCommands.commands[frustumCommands.index++] = command;

            if (command.executeInClosestFrustum) {
                break;
            }
        }
    }

    var scratchCullingVolume = new CullingVolume();
    var distances = new Interval();

    function createPotentiallyVisibleSet(scene, listName) {
        var commandLists = scene._commandList;
        var cullingVolume = scene._frameState.cullingVolume;
        var camera = scene._camera;

        var direction = camera.getDirectionWC();
        var position = camera.getPositionWC();

        var frustumCommandsList = scene._frustumCommandsList;
        var frustumsLength = frustumCommandsList.length;
        for (var n = 0; n < frustumsLength; ++n) {
            frustumCommandsList[n].index = 0;
        }

        var near = Number.MAX_VALUE;
        var far = Number.MIN_VALUE;
        var undefBV = false;

        var occluder;
        if (scene._frameState.mode === SceneMode.SCENE3D) {
            occluder = scene._frameState.occluder;
        }

        // get user culling volume minus the far plane.
        var planes = scratchCullingVolume.planes;
        for (var k = 0; k < 5; ++k) {
            planes[k] = cullingVolume.planes[k];
        }
        cullingVolume = scratchCullingVolume;

        var length = commandLists.length;
        for (var i = 0; i < length; ++i) {
            var commandList = commandLists[i][listName];
            var commandListLength = commandList.length;
            for (var j = 0; j < commandListLength; ++j) {
                var command = commandList[j];
                var boundingVolume = command.boundingVolume;
                if (typeof boundingVolume !== 'undefined') {
                    var modelMatrix = defaultValue(command.modelMatrix, Matrix4.IDENTITY);
                    var transformedBV = boundingVolume.transform(modelMatrix);               //TODO: Remove this allocation.
                    if (command.cull &&
                            ((cullingVolume.getVisibility(transformedBV) === Intersect.OUTSIDE) ||
                             (typeof occluder !== 'undefined' && !occluder.isBoundingSphereVisible(transformedBV)))) {
                        continue;
                    }

                    distances = transformedBV.getPlaneDistances(position, direction, distances);
                    near = Math.min(near, distances.start);
                    far = Math.max(far, distances.stop);

                    insertIntoBin(scene, command, distances);
                } else {
                    // Clear commands don't need a bounding volume - just add the clear to all frustums.
                    // If another command has no bounding volume, though, we need to use the camera's
                    // worst-case near and far planes to avoid clipping something important.
                    undefBV = !(command instanceof ClearCommand);
                    insertIntoBin(scene, command);
                }
            }
        }

        if (undefBV) {
            near = camera.frustum.near;
            far = camera.frustum.far;
        } else {
            // The computed near plane must be between the user defined near and far planes.
            // The computed far plane must between the user defined far and computed near.
            // This will handle the case where the computed near plane is further than the user defined far plane.
            near = Math.min(Math.max(near, camera.frustum.near), camera.frustum.far);
            far = Math.max(Math.min(far, camera.frustum.far), near);
        }

        // Exploit temporal coherence. If the frustums haven't changed much, use the frustums computed
        // last frame, else compute the new frustums and sort them by frustum again.
        var farToNearRatio = scene.farToNearRatio;
        var numFrustums = Math.ceil(Math.log(far / near) / Math.log(farToNearRatio));
        if (near !== Number.MAX_VALUE && (numFrustums !== frustumsLength || (frustumCommandsList.length !== 0 &&
                (near < frustumCommandsList[0].near || far > frustumCommandsList[frustumsLength - 1].far)))) {
            updateFrustums(near, far, farToNearRatio, numFrustums, frustumCommandsList);
            createPotentiallyVisibleSet(scene, listName);
        }
    }

    function executeCommand(command, scene, context, passState) {
        if ((typeof scene.debugCommandFilter !== 'undefined') && !scene.debugCommandFilter(command)) {
            return;
        }

        command.execute(context, passState);

        if (command.debugShowBoundingVolume && (typeof command.boundingVolume !== 'undefined')) {
            // Debug code to draw bounding volume for command.  Not optimized!
            // Assumes bounding volume is a bounding sphere.

            if (typeof scene._debugSphere === 'undefined') {
                var geometry = new EllipsoidGeometry({
                    ellipsoid : Ellipsoid.UNIT_SPHERE,
                    numberOfPartitions : 20,
                    vertexFormat : PerInstanceColorAppearance.FLAT_VERTEX_FORMAT
                });
                scene._debugSphere = new Primitive({
                    geometryInstances : new GeometryInstance({
                        geometry : GeometryPipeline.toWireframe(geometry),
                        attributes : {
                            color : new ColorGeometryInstanceAttribute(1.0, 0.0, 0.0, 1.0)
                        }
                    }),
                    appearance : new PerInstanceColorAppearance({
                        flat : true,
                        translucent : false
                    })
                });
            }

            var m = Matrix4.multiplyByTranslation(defaultValue(command.modelMatrix, Matrix4.IDENTITY), command.boundingVolume.center);
            scene._debugSphere.modelMatrix = Matrix4.multiplyByUniformScale(Matrix4.fromTranslation(Cartesian3.fromArray(m, 12)), command.boundingVolume.radius);

            var commandList = [];
            scene._debugSphere.update(context, scene._frameState, commandList);
            commandList[0].colorList[0].execute(context, passState);
        }
    }

    function isSunVisible(command, frameState) {
        var occluder = (frameState.mode === SceneMode.SCENE3D) ? frameState.occluder: undefined;
        var cullingVolume = frameState.cullingVolume;

        // get user culling volume minus the far plane.
        var planes = scratchCullingVolume.planes;
        for (var k = 0; k < 5; ++k) {
            planes[k] = cullingVolume.planes[k];
        }
        cullingVolume = scratchCullingVolume;

        return ((typeof command !== 'undefined') &&
                 ((typeof command.boundingVolume === 'undefined') ||
                  !command.cull ||
                  ((cullingVolume.getVisibility(command.boundingVolume) !== Intersect.OUTSIDE) &&
                   (typeof occluder === 'undefined' || occluder.isBoundingSphereVisible(command.boundingVolume)))));
    }

    function executeCommands(scene, passState) {
        var frameState = scene._frameState;
        var camera = scene._camera;
        var frustum = camera.frustum.clone();
        var context = scene._context;
        var us = context.getUniformState();

        var skyBoxCommand = (frameState.passes.color && typeof scene.skyBox !== 'undefined') ? scene.skyBox.update(context, frameState) : undefined;
        var skyAtmosphereCommand = (frameState.passes.color && typeof scene.skyAtmosphere !== 'undefined') ? scene.skyAtmosphere.update(context, frameState) : undefined;
        var sunCommand = (frameState.passes.color && typeof scene.sun !== 'undefined') ? scene.sun.update(context, frameState) : undefined;
        var sunVisible = isSunVisible(sunCommand, frameState);

        if (sunVisible) {
            passState.framebuffer = scene._sunPostProcess.update(context);
        }

        var clear = scene._clearColorCommand;
        Color.clone(defaultValue(scene.backgroundColor, Color.BLACK), clear.color);
        clear.execute(context, passState);

        if (sunVisible) {
            scene._sunPostProcess.clear(context, scene.backgroundColor);
        }

        // Ideally, we would render the sky box and atmosphere last for
        // early-z, but we would have to draw it in each frustum
        frustum.near = camera.frustum.near;
        frustum.far = camera.frustum.far;
        us.updateFrustum(frustum);

        if (typeof skyBoxCommand !== 'undefined') {
            executeCommand(skyBoxCommand, scene, context, passState);
        }

        if (typeof skyAtmosphereCommand !== 'undefined') {
            executeCommand(skyAtmosphereCommand, scene, context, passState);
        }

        if (typeof sunCommand !== 'undefined' && sunVisible) {
            sunCommand.execute(context, passState);
            scene._sunPostProcess.execute(context);
            passState.framebuffer = undefined;
        }

        var clearDepthStencil = scene._clearDepthStencilCommand;

        var frustumCommandsList = scene._frustumCommandsList;
        var numFrustums = frustumCommandsList.length;
        for (var i = 0; i < numFrustums; ++i) {
            clearDepthStencil.execute(context, passState);

            var index = numFrustums - i - 1;
            var frustumCommands = frustumCommandsList[index];
            frustum.near = frustumCommands.near;
            frustum.far = frustumCommands.far;

            us.updateFrustum(frustum);

            var commands = frustumCommands.commands;
            var length = frustumCommands.index;
            for (var j = 0; j < length; ++j) {
                executeCommand(commands[j], scene, context, passState);
            }
        }
    }

    function executeOverlayCommands(scene, passState) {
        var context = scene._context;
        var commandLists = scene._commandList;
        var length = commandLists.length;
        for (var i = 0; i < length; ++i) {
            var commandList = commandLists[i].overlayList;
            var commandListLength = commandList.length;
            for (var j = 0; j < commandListLength; ++j) {
                commandList[j].execute(context, passState);
            }
        }
    }

    /**
     * DOC_TBA
     * @memberof Scene
     */
    Scene.prototype.initializeFrame = function() {
        // Destroy released shaders once every 120 frames to avoid thrashing the cache
        if (this._shaderFrameCount++ === 120) {
            this._shaderFrameCount = 0;
            this._context.getShaderCache().destroyReleasedShaderPrograms();
        }

        this._animations.update();
        this._camera.controller.update(this.mode, this.scene2D);
        this._screenSpaceCameraController.update(this.mode);
    };

    /**
     * DOC_TBA
     * @memberof Scene
     */
    Scene.prototype.render = function(time) {
        if (typeof time === 'undefined') {
            time = new JulianDate();
        }

        var us = this.getUniformState();
        var frameState = this._frameState;

        var frameNumber = CesiumMath.incrementWrap(frameState.frameNumber, 15000000.0, 1.0);
        updateFrameState(this, frameNumber, time);
        frameState.passes.color = true;
        frameState.passes.overlay = true;
        frameState.creditDisplay.beginFrame();

        us.update(frameState);

        var context = this._context;

        this._commandList.length = 0;
        this._primitives.update(context, frameState, this._commandList);

        createPotentiallyVisibleSet(this, 'colorList');

        var passState = this._passState;
        executeCommands(this, passState);
        executeOverlayCommands(this, passState);
        frameState.creditDisplay.endFrame();
    };

    var orthoPickingFrustum = new OrthographicFrustum();
    function getPickOrthographicCullingVolume(scene, windowPosition, width, height) {
        var canvas = scene._canvas;
        var camera = scene._camera;
        var frustum = camera.frustum;

        var canvasWidth = canvas.clientWidth;
        var canvasHeight = canvas.clientHeight;

        var x = (2.0 / canvasWidth) * windowPosition.x - 1.0;
        x *= (frustum.right - frustum.left) * 0.5;
        var y = (2.0 / canvasHeight) * (canvasHeight - windowPosition.y) - 1.0;
        y *= (frustum.top - frustum.bottom) * 0.5;

        var position = camera.position;
        position = new Cartesian3(position.z, position.x, position.y);
        position.y += x;
        position.z += y;

        var pixelSize = frustum.getPixelSize(new Cartesian2(canvasWidth, canvasHeight));

        var ortho = orthoPickingFrustum;
        ortho.right = pixelSize.x * 0.5;
        ortho.left = -ortho.right;
        ortho.top = pixelSize.y * 0.5;
        ortho.bottom = -ortho.top;
        ortho.near = frustum.near;
        ortho.far = frustum.far;

        return ortho.computeCullingVolume(position, camera.getDirectionWC(), camera.getUpWC());
    }

    var perspPickingFrustum = new PerspectiveOffCenterFrustum();
    function getPickPerspectiveCullingVolume(scene, windowPosition, width, height) {
        var canvas = scene._canvas;
        var camera = scene._camera;
        var frustum = camera.frustum;
        var near = frustum.near;

        var canvasWidth = canvas.clientWidth;
        var canvasHeight = canvas.clientHeight;

        var tanPhi = Math.tan(frustum.fovy * 0.5);
        var tanTheta = frustum.aspectRatio * tanPhi;

        var x = (2.0 / canvasWidth) * windowPosition.x - 1.0;
        var y = (2.0 / canvasHeight) * (canvasHeight - windowPosition.y) - 1.0;

        var xDir = x * near * tanTheta;
        var yDir = y * near * tanPhi;

        var pixelSize = frustum.getPixelSize(new Cartesian2(canvasWidth, canvasHeight));
        var pickWidth = pixelSize.x * width * 0.5;
        var pickHeight = pixelSize.y * height * 0.5;

        var offCenter = perspPickingFrustum;
        offCenter.top = yDir + pickHeight;
        offCenter.bottom = yDir - pickHeight;
        offCenter.right = xDir + pickWidth;
        offCenter.left = xDir - pickWidth;
        offCenter.near = near;
        offCenter.far = frustum.far;

        return offCenter.computeCullingVolume(camera.getPositionWC(), camera.getDirectionWC(), camera.getUpWC());
    }

    function getPickCullingVolume(scene, windowPosition, width, height) {
        if (scene.mode === SceneMode.SCENE2D) {
            return getPickOrthographicCullingVolume(scene, windowPosition, width, height);
        }

        return getPickPerspectiveCullingVolume(scene, windowPosition, width, height);
    }

    // pick rectangle width and height, assumed odd
    var rectangleWidth = 3.0;
    var rectangleHeight = 3.0;
    var scratchRectangle = new BoundingRectangle(0.0, 0.0, rectangleWidth, rectangleHeight);

    /**
     * DOC_TBA
     * @memberof Scene
     */
    Scene.prototype.pick = function(windowPosition) {
        var context = this._context;
        var primitives = this._primitives;
        var frameState = this._frameState;

        if (typeof this._pickFramebuffer === 'undefined') {
            this._pickFramebuffer = context.createPickFramebuffer();
        }

        // Update with previous frame's number and time, assuming that render is called before picking.
        updateFrameState(this, frameState.frameNumber, frameState.time);
        frameState.cullingVolume = getPickCullingVolume(this, windowPosition, rectangleWidth, rectangleHeight);
        frameState.passes.pick = true;

        var commandLists = this._commandList;
        commandLists.length = 0;
        primitives.update(context, frameState, commandLists);
        createPotentiallyVisibleSet(this, 'pickList');

        scratchRectangle.x = windowPosition.x - ((rectangleWidth - 1.0) * 0.5);
        scratchRectangle.y = (this._canvas.clientHeight - windowPosition.y) - ((rectangleHeight - 1.0) * 0.5);

        executeCommands(this, this._pickFramebuffer.begin(scratchRectangle));
        return this._pickFramebuffer.end(scratchRectangle);
    };

    /**
     * DOC_TBA
     * @memberof Scene
     */
    Scene.prototype.isDestroyed = function() {
        return false;
    };

    /**
     * DOC_TBA
     * @memberof Scene
     */
    Scene.prototype.destroy = function() {
        this._screenSpaceCameraController = this._screenSpaceCameraController && this._screenSpaceCameraController.destroy();
        this._pickFramebuffer = this._pickFramebuffer && this._pickFramebuffer.destroy();
        this._primitives = this._primitives && this._primitives.destroy();
        this.skyBox = this.skyBox && this.skyBox.destroy();
        this.skyAtmosphere = this.skyAtmosphere && this.skyAtmosphere.destroy();
        this._debugSphere = this._debugSphere && this._debugSphere.destroy();
        this.sun = this.sun && this.sun.destroy();
        this._sunPostProcess = this._sunPostProcess && this._sunPostProcess.destroy();
        this._context = this._context && this._context.destroy();
        this._frameState.creditDisplay.destroy();
        return destroyObject(this);
    };

    return Scene;
});<|MERGE_RESOLUTION|>--- conflicted
+++ resolved
@@ -32,14 +32,9 @@
         './OrthographicFrustum',
         './PerspectiveOffCenterFrustum',
         './FrustumCommands',
-<<<<<<< HEAD
         './Primitive',
         './PerInstanceColorAppearance',
-        './SunPostProcess'
-=======
-        './SunPostProcess',
         './CreditDisplay'
->>>>>>> 1b873d1a
     ], function(
         CesiumMath,
         Color,
@@ -73,14 +68,10 @@
         OrthographicFrustum,
         PerspectiveOffCenterFrustum,
         FrustumCommands,
-<<<<<<< HEAD
         Primitive,
         PerInstanceColorAppearance,
-        SunPostProcess) {
-=======
         SunPostProcess,
         CreditDisplay) {
->>>>>>> 1b873d1a
     "use strict";
 
     /**
