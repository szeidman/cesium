--- conflicted
+++ resolved
@@ -18,11 +18,7 @@
         '../Core/loadXML',
         '../Core/Math',
         '../Core/Rectangle',
-<<<<<<< HEAD
         '../Core/RequestScheduler',
-        '../Core/TileProviderError',
-=======
->>>>>>> 00cee6b9
         '../Core/WebMercatorTilingScheme',
         '../ThirdParty/when',
         './ImageryProvider'
@@ -45,11 +41,7 @@
         loadXML,
         CesiumMath,
         Rectangle,
-<<<<<<< HEAD
         RequestScheduler,
-        TileProviderError,
-=======
->>>>>>> 00cee6b9
         WebMercatorTilingScheme,
         when,
         ImageryProvider) {
