/*!
 * Copyright 2011-2012, Analytical Graphics, Inc.
 */
(function() {
    "use strict";
    /*global Cesium,Sandbox,dojo,dijit,js_beautify,initializeOverlayCreator*/

    Sandbox.beautify = function(code) {
        var beautifiedCode = js_beautify(code);

        // Remove first and last lines, i.e., the function declaration
        var lines = beautifiedCode.split('\n');
        lines.splice(0, 1);
        lines.splice(lines.length - 1, 1);

        // Remove the first tabs, assuming four spaces
        for ( var i = 0; i < lines.length; ++i) {
            lines[i] = lines[i].substr(4);
        }

        // Remove "use strict", which is in FF, not Chrome
        var formattedCode = lines.join('\n').replace(/"use strict";\n\s*/, "");

        // Firefox workaround: Function.toString strips empty parenthesis from default constructors.
        // Add the removed parentheses to the first instance, assuming a semicolon follows.
        var defaultConstructedTypes = ["Image"];
        for (i = 0; i < defaultConstructedTypes.length; i++) {
            var regex = new RegExp(defaultConstructedTypes[i] + ";", "g");
            formattedCode = formattedCode.replace(regex, defaultConstructedTypes[i] + "();");
        }

        return formattedCode;
    };

    // Set up the Ace editor
    var editor = new Sandbox.Editor("editor");
    var sampleMessage = "// Select one of the examples from the tree.  The corresponding code will be\n// shown in this editor, which you can modify and run.\n";
    var compileTimer;
    editor.display(sampleMessage);
    editor.linkToDoc();

    Cesium.Sandbox.getCodeEditor = function() {
        return editor;
    };

    // Create Sandbox
    var sb = new Cesium.Sandbox();
    var scene = sb.getScene();
    var primitives = scene.getPrimitives();
    var ellipsoid = sb.getEllipsoid();
    var cb = primitives.getCentralBody();

    // Build and publish codesnippet treeview
    var divNum = 0;
    var treeContainer = document.getElementById("tree");
    var treeDiv = document.createElement('div');
    treeDiv.id = "tree" + divNum.toString();
    treeContainer.appendChild(treeDiv);
    var tree = new Sandbox.Tree(treeDiv.id);

    var pl = tree.addNode("Polyline", "", null, "Polyline");
    tree.addNode("Draw a line between two points", [new Sandbox.PolylineTwoPoints(scene, ellipsoid, primitives)], pl, "Polyline");
    tree.addNode("Draw a line between several points", [new Sandbox.PolylineSeveralPoints(scene, ellipsoid, primitives)], pl, "Polyline");
    tree.addNode("Set the interior and outline color", [new Sandbox.PolylineColor(scene, ellipsoid, primitives)], pl, "Polyline");
    tree.addNode("Set the interior and outline translucency", [new Sandbox.PolylineTranslucency(scene, ellipsoid, primitives)], pl, "Polyline");
    tree.addNode("Set the interior and outline width", [new Sandbox.PolylineWidth(scene, ellipsoid, primitives)], pl, "Polyline");
    tree.addNode("Draw a line in a local reference frame", [new Sandbox.PolylineReferenceFrame(scene, ellipsoid, primitives)], pl, "Polyline");

    var pg = tree.addNode("Polygon", "", null, "Polygon");
    tree.addNode("Draw a polygon", [new Sandbox.Polygon(scene, ellipsoid, primitives)], pg, "Polygon");
    var mat = tree.addNode("Materials", "", pg, "Material");
    tree.addNode("Modify the default material", [new Sandbox.PolygonColor(scene, ellipsoid, primitives)], mat, "Material");
    tree.addNode("Apply a stripe material", [new Sandbox.StripePolygonMaterial(scene, ellipsoid, primitives)], mat, "Material");
    tree.addNode("Apply a checkerboard material", [new Sandbox.CheckerboardPolygonMaterial(scene, ellipsoid, primitives)], mat, "Material");
    tree.addNode("Apply a dot material", [new Sandbox.DotPolygonMaterial(scene, ellipsoid, primitives)], mat, "Material");
    tree.addNode("Apply a tie-dye material", [new Sandbox.TieDyePolygonMaterial(scene, ellipsoid, primitives)], mat, "Material");
    tree.addNode("Apply a facet material", [new Sandbox.FacetPolygonMaterial(scene, ellipsoid, primitives)], mat, "Material");
    tree.addNode("Apply a blob material", [new Sandbox.BlobPolygonMaterial(scene, ellipsoid, primitives)], mat, "Material");
    var animate = tree.addNode("Animations", "", pg, "Animation");
    tree.addNode("Use an erosion animation", [new Sandbox.ErosionPolygonAnimation(scene, ellipsoid, primitives)], animate, "Animation");
    tree.addNode("Use an alpha animation", [new Sandbox.AlphaPolygonAnimation(scene, ellipsoid, primitives)], animate, "Animation");
    tree.addNode("Use a height animation", [new Sandbox.HeightPolygonAnimation(scene, ellipsoid, primitives)], animate, "Animation");

    var cir = tree.addNode("Circle", "", null, "Circle");
    tree.addNode("Outline a circle", [new Sandbox.OutlineCircle(scene, ellipsoid, primitives)], cir, "Circle");
    tree.addNode("Fill a circle", [new Sandbox.FilledCircle(scene, ellipsoid, primitives)], cir, "Circle");
    tree.addNode("Fill an ellipse", [new Sandbox.FilledEllipse(scene, ellipsoid, primitives)], cir, "Circle");
    tree.addNode("Apply a material to a filled circle", [new Sandbox.FilledCircleMaterial(scene, ellipsoid, primitives)], cir, "Circle");

    var bb = tree.addNode("Billboard", "", null, "Billboard");
    tree.addNode("Draw a billboard", [new Sandbox.Billboard(scene, ellipsoid, primitives)], bb, "Billboard");
    tree.addNode("Draw several billboards", [new Sandbox.SeveralBillboards(scene, ellipsoid, primitives)], bb, "Billboard");
    tree.addNode("Draw points using billboards", [new Sandbox.PointBillboards(scene, ellipsoid, primitives)], bb, "Billboard");
    tree.addNode("Draw markers using billboards", [new Sandbox.MarkerBillboards(scene, ellipsoid, primitives)], bb, "Billboard");
    tree.addNode("Set billboard properties at creation", [new Sandbox.BillboardPropertiesCreation(scene, ellipsoid, primitives)], bb, "Billboard");
    tree.addNode("Set billboard properties after creation", [new Sandbox.BillboardProperties(scene, ellipsoid, primitives)], bb, "Billboard");
    tree.addNode("Draw billboards in a local reference frame", [new Sandbox.BillboardReferenceFrame(scene, ellipsoid, primitives)], bb, "Billboard");

    var lbl = tree.addNode("Label", "", null, "Label");
    tree.addNode("Draw a label", [new Sandbox.Label(scene, ellipsoid, primitives)], lbl, "Label");
    tree.addNode("Draw several labels", [new Sandbox.Labels(scene, ellipsoid, primitives)], lbl, "Label");
    tree.addNode("Set label font and style at creation", [new Sandbox.LabelFont(scene, ellipsoid, primitives)], lbl, "Label");
    tree.addNode("Set label properties after creation", [new Sandbox.LabelProperties(scene, ellipsoid, primitives)], lbl, "Label");
    tree.addNode("Draw labels in a local reference frame", [new Sandbox.LabelReferenceFrame(scene, ellipsoid, primitives)], lbl, "Label");

    var sens = tree.addNode("Sensor", "", null, "Sensor");

    var rs = tree.addNode("Rectangular Sensors", "", sens, "Sensor");
    tree.addNode("Draw a rectangular sensor", [new Sandbox.RectangularPyramidSensorVolume(scene, ellipsoid, primitives)], rs, "Sensor");

    var customSensors = tree.addNode("Custom Sensors", "", sens, "Sensor");
    tree.addNode("Draw a custom sensor", [new Sandbox.CustomSensorVolume(scene, ellipsoid, primitives)], customSensors, "Sensor");

    var cs = tree.addNode("Conic Sensors", "", sens, "Sensor");
    tree.addNode("Draw a conic sensor", [new Sandbox.ConicSensorVolume(scene, ellipsoid, primitives)], cs, "Sensor");
    tree.addNode("Draw a conic sensor with clock angles", [new Sandbox.ConicSensorVolumeClockAngles(scene, ellipsoid, primitives)], cs, "Sensor");
    var mt = tree.addNode("Materials", "", sens, "Material");
    tree.addNode("Modify the default material", [new Sandbox.SensorMaterial(scene, ellipsoid, primitives)], mt, "Material");
    tree.addNode("Apply a stripe material", [new Sandbox.StripeSensorMaterial(scene, ellipsoid, primitives)], mt, "Material");
    tree.addNode("Apply a distance interval material", [new Sandbox.DistanceIntervalSensorMaterial(scene, ellipsoid, primitives)], mt, "Material");
    tree.addNode("Apply a checkerboard material", [new Sandbox.CheckerboardSensorMaterial(scene, ellipsoid, primitives)], mt, "Material");
    tree.addNode("Apply a dot material", [new Sandbox.DotSensorMaterial(scene, ellipsoid, primitives)], mt, "Material");
    tree.addNode("Apply a tie-dye material", [new Sandbox.TieDyeSensorMaterial(scene, ellipsoid, primitives)], mt, "Material");
    tree.addNode("Apply a facet material", [new Sandbox.FacetSensorMaterial(scene, ellipsoid, primitives)], mt, "Material");
    tree.addNode("Apply a blob material", [new Sandbox.BlobSensorMaterial(scene, ellipsoid, primitives)], mt, "Material");
    tree.addNode("Apply multiple materials to a conic sensor", [new Sandbox.SensorMaterialPerSurface(scene, ellipsoid, primitives)], mt, "Material");
    var anim = tree.addNode("Animation", "", sens, "Animation");
    tree.addNode("Use an erosion animation", [new Sandbox.ErosionSensorAnimation(scene, ellipsoid, primitives)], anim, "Animation");
    tree.addNode("Use an alpha animation", [new Sandbox.AlphaSensorAnimation(scene, ellipsoid, primitives)], anim, "Animation");
    tree.addNode("Animate stripes", [new Sandbox.AnimateSensorStripes(scene, ellipsoid, primitives)], anim, "Animation");

    var comp = tree.addNode("Composite", "", null, "Composite");
    tree.addNode("Layer primitives on top of each other", [new Sandbox.CompositeLayering(scene, ellipsoid, primitives)], comp, "Composite");

    var cam = tree.addNode("Camera", "", null, "Camera");
    tree.addNode("Fly to Los Angeles", [new Sandbox.CameraFlyToLosAngeles(scene, ellipsoid, primitives)], cam, "Camera");
    tree.addNode("Set camera's reference frame", [new Sandbox.CameraReferenceFrame(scene, ellipsoid, primitives)], cam, "Camera");
    tree.addNode("View an extent", [new Sandbox.ViewExtent(scene, ellipsoid, primitives)], cam, "Camera");

    var pick = tree.addNode("Picking", "", null, "Picking");
    tree.addNode("Show cartographic position on mouse-over", [new Sandbox.PickingCartographicMouseOver(scene, ellipsoid, primitives)], pick, "Picking");
    tree.addNode("Highlight a billboard on mouse-over", [new Sandbox.PickingBillboardMouseOver(scene, ellipsoid, primitives)], pick, "Picking");
    var ani = tree.addNode("Animations", "", pick, "Animation");
    tree.addNode("Animate highlighting a billboard on mouse-over", [new Sandbox.PickingBillboardAnimationMouseOver(scene, ellipsoid, primitives)], ani, "Animation");
    tree.addNode("Animate highlighting a polygon on mouse-over", [new Sandbox.PickingPolygonAnimationMouseOver(scene, ellipsoid, primitives)], ani, "Animation");
    tree.addNode("Erode a sensor on double-click", [new Sandbox.PickingErodeSensorDoubleClick(scene, ellipsoid, primitives)], ani, "Animation");

    var cenbod = tree.addNode("Central Body", "", null, "Central Body");
    tree.addNode("Toggle clouds", [new Sandbox.CentralBodyShowClouds(cb), new Sandbox.CentralBodyHideClouds(cb)], cenbod, "CentralBody");
    tree.addNode("Toggle cloud shadows", [new Sandbox.CentralBodyShowCloudShadows(cb), new Sandbox.CentralBodyHideCloudShadows(cb)], cenbod, "CentralBody");
    tree.addNode("Toggle bumps", [new Sandbox.CentralBodyShowBumps(cb), new Sandbox.CentralBodyHideBumps(cb)], cenbod, "CentralBody");
    tree.addNode("Toggle specular", [new Sandbox.CentralBodyShowSpecular(cb), new Sandbox.CentralBodyHideSpecular(cb)], cenbod, "CentralBody");
    tree.addNode("Toggle sky atmosphere", [new Sandbox.CentralBodyShowSkyAtmosphere(cb), new Sandbox.CentralBodyHideSkyAtmosphere(cb)], cenbod, "CentralBody");
    tree.addNode("Toggle ground atmosphere", [new Sandbox.CentralBodyShowGroundAtmosphere(cb), new Sandbox.CentralBodyHideGroundAtmosphere(cb)], cenbod, "CentralBody");

    var imagery = tree.addNode("Imagery", "", null, "Imagery");
    tree.addNode("Use Bing Maps imagery", [new Sandbox.BingMaps(scene, ellipsoid, primitives)], imagery, "Imagery");
    tree.addNode("Use ArcGIS World Street Maps imagery", [new Sandbox.ArcGIS(scene, ellipsoid, primitives)], imagery, "Imagery");
    tree.addNode("Use OpenStreetMaps imagery", [new Sandbox.OSM(scene, ellipsoid, primitives)], imagery, "Imagery");
    tree.addNode("Use MapQuest OpenStreetMaps imagery", [new Sandbox.MQOSM(scene, ellipsoid, primitives)], imagery, "Imagery");
    tree.addNode("Use MapQuest Aerial OpenStreetMaps imagery", [new Sandbox.MQAerialOSM(scene, ellipsoid, primitives)], imagery, "Imagery");
<<<<<<< HEAD
    tree.addNode("Use WMS imagery", [new Sandbox.WMS(scene, ellipsoid, primitives)], imagery, "Imagery");
=======
    tree.addNode("Use Stamen maps", [new Sandbox.Stamen(scene, ellipsoid, primitives)], imagery, "Imagery");

>>>>>>> 505cec51
    tree.addNode("Use a single texture", [new Sandbox.Single(scene, ellipsoid, primitives)], imagery, "Imagery");
    tree.addNode("Use a composite imagery", [new Sandbox.CompositeTiler(scene, ellipsoid, primitives)], imagery, "Imagery");

    var adv = tree.addNode("Advanced", "", null, "Advanced");
    tree.addNode("Draw a box using custom rendering", [new Sandbox.CustomRendering(scene, ellipsoid, primitives)], adv, "Advanced");

    tree.publish();

    var currentCodeSnippet;

    // TODO:  This is temporary.
    Cesium.Sandbox.getCurrentCodeSnippet = function() {
        return currentCodeSnippet;
    };

    Sandbox.reset = function() {
        Sandbox.TextOverlay.removeAll();
        sb.clearScene();
    };

    function connectTreeToCodeSnippets(tree) {
        dojo.connect(tree.getTree(), "onClick", function(item, node, evt) {

            if (currentCodeSnippet && currentCodeSnippet.clear) {
                currentCodeSnippet.clear();
            }

            currentCodeSnippet = tree.getStore().getValue(item, "codeSnippet", "null");

            if (currentCodeSnippet && currentCodeSnippet.code) {
                editor.display(Sandbox.beautify(currentCodeSnippet.code.toString().replace("(undefined);", "();")));

                scene.getCamera().lookAt(currentCodeSnippet.camera || {
                    eye : new Cesium.Cartesian3(2203128.2853925996, -7504680.128731707, 5615591.201449535),
                    target : Cesium.Cartesian3.ZERO,
                    up : new Cesium.Cartesian3(-0.1642824655609347, 0.5596076102188919, 0.8123118822806428)
                });
            } else {
                editor.display(sampleMessage);
            }
        });
    }

    connectTreeToCodeSnippets(tree);
    initializeOverlayCreator(sb);

    // Ignore syntax errors as the user types
    window.onerror = function() {
        return true;
    };

    function recompile() {
        /*jslint evil : true*/
        var func = new Function("scene", "ellipsoid", "primitives", "cb", editor.getValue());

        Sandbox.reset();
        func.apply(currentCodeSnippet, [scene, ellipsoid, primitives, cb]);
        compileTimer = undefined;
    }

    editor.on('change', function(event) {
        if (currentCodeSnippet) {
            if (typeof compileTimer !== 'undefined') {
                window.clearTimeout(compileTimer);
            }
            compileTimer = window.setTimeout(recompile, 200);
        }
    });

    // Search
    var searchBox = document.getElementById("searchBox");
    searchBox.onkeyup = function() {
        treeContainer.removeChild(document.getElementById("tree" + (divNum).toString()));
        divNum++;
        var newTree = document.createElement('div');
        newTree.id = "tree" + (divNum).toString();
        treeContainer.appendChild(newTree);
        var searchResultsTree = new Sandbox.Tree(newTree.id, tree.search(searchBox.value));
        searchResultsTree.publish();
        connectTreeToCodeSnippets(searchResultsTree);

        var fadeOut = dojo.fadeOut({
            node : "tree",
            duration : 1
        });
        var fadeIn = dojo.fadeIn({
            node : "tree",
            duration : 500
        });
        dojo.fx.chain([fadeOut, fadeIn]).play();
    };
    searchBox.onsubmit = searchBox.onkeyup;

    // Load Help Content
    var downloadFile = function(url) {
        var request = new XMLHttpRequest();
        request.open("GET", url, false);
        request.send(null);
        if (request.status !== 200) {
            throw new Cesium.RuntimeError("Could not download file:  " + url + ".");
        }
        return request.responseText;
    };
    var helpFile = downloadFile("./help.html");
    var helpBox = document.getElementById("help");
    helpBox.innerHTML = helpFile;

    // Resize Editor
    function watchSplitters(borderContainer, region) {
        var moveConnects = {};
        var spl = borderContainer.getSplitter(region);

        dojo.connect(spl, "_startDrag", function() {
            moveConnects[spl.widgetId] = dojo.connect(spl.domNode, "onmousemove", function(evt) {
                editor.resize();
            });
        });
        dojo.connect(spl, "_stopDrag", function(evt) {
            editor.resize();
            dojo.disconnect(moveConnects[spl.widgetId]);
            delete moveConnects[spl.widgetId];
        });
    }
    dojo.ready(function() {
        dojo.style(dojo.byId("sandboxExamples").parentNode, "overflow", "hidden");
        editor.resize();
        watchSplitters(dijit.byId("appLayout"), "left");
        watchSplitters(dijit.byId("inner"), "bottom");
        var editorContainer = dijit.byId("editorContainer");
        dojo.connect(editorContainer, "onMouseEnter", function(evt) {
            editor.resize();
        });
        dojo.connect(editorContainer, "onFocus", function(evt) {
            editor.resize();
        });
    });

}());<|MERGE_RESOLUTION|>--- conflicted
+++ resolved
@@ -159,12 +159,8 @@
     tree.addNode("Use OpenStreetMaps imagery", [new Sandbox.OSM(scene, ellipsoid, primitives)], imagery, "Imagery");
     tree.addNode("Use MapQuest OpenStreetMaps imagery", [new Sandbox.MQOSM(scene, ellipsoid, primitives)], imagery, "Imagery");
     tree.addNode("Use MapQuest Aerial OpenStreetMaps imagery", [new Sandbox.MQAerialOSM(scene, ellipsoid, primitives)], imagery, "Imagery");
-<<<<<<< HEAD
     tree.addNode("Use WMS imagery", [new Sandbox.WMS(scene, ellipsoid, primitives)], imagery, "Imagery");
-=======
     tree.addNode("Use Stamen maps", [new Sandbox.Stamen(scene, ellipsoid, primitives)], imagery, "Imagery");
-
->>>>>>> 505cec51
     tree.addNode("Use a single texture", [new Sandbox.Single(scene, ellipsoid, primitives)], imagery, "Imagery");
     tree.addNode("Use a composite imagery", [new Sandbox.CompositeTiler(scene, ellipsoid, primitives)], imagery, "Imagery");
 
