/*global defineSuite*/
defineSuite([
         'Core/BoundingSphere',
         'Core/Cartesian3',
         'Core/Cartesian4',
         'Core/Cartographic',
         'Core/Ellipsoid',
         'Core/GeographicProjection',
         'Core/Extent',
         'Core/Intersect',
         'Core/Interval',
         'Core/Math',
         'Core/Matrix4'
     ], function(
         BoundingSphere,
         Cartesian3,
         Cartesian4,
         Cartographic,
         Ellipsoid,
         GeographicProjection,
         Extent,
         Intersect,
         Interval,
         CesiumMath,
         Matrix4) {
    "use strict";
    /*global jasmine,describe,xdescribe,it,xit,expect,beforeEach,afterEach,beforeAll,afterAll,spyOn,runs,waits,waitsFor*/

    var positionsRadius = 1.0;
    var positionsCenter = new Cartesian3(10000001.0, 0.0, 0.0);

    var center = new Cartesian3(10000000.0, 0.0, 0.0);

    function getPositions() {
        return [
                Cartesian3.add(center, new Cartesian3(1, 0, 0)),
                Cartesian3.add(center, new Cartesian3(2, 0, 0)),
                Cartesian3.add(center, new Cartesian3(0, 0, 0)),
                Cartesian3.add(center, new Cartesian3(1, 1, 0)),
                Cartesian3.add(center, new Cartesian3(1, -1, 0)),
                Cartesian3.add(center, new Cartesian3(1, 0, 1)),
                Cartesian3.add(center, new Cartesian3(1, 0, -1))
            ];
    }

    function getPositionsAsFlatArray() {
        var positions = getPositions();
        var result = [];
        for (var i = 0; i < positions.length; ++i) {
            result.push(positions[i].x);
            result.push(positions[i].y);
            result.push(positions[i].z);
        }
        return result;
    }

    function getPositionsAsFlatArrayWithStride5() {
        var positions = getPositions();
        var result = [];
        for (var i = 0; i < positions.length; ++i) {
            result.push(positions[i].x);
            result.push(positions[i].y);
            result.push(positions[i].z);
            result.push(1.23);
            result.push(4.56);
        }
        return result;
    }

    it('default constructing produces expected values', function() {
        var sphere = new BoundingSphere();
        expect(sphere.center).toEqual(Cartesian3.ZERO);
        expect(sphere.radius).toEqual(0.0);
    });

    it('constructor sets expected values', function() {
        var expectedCenter = new Cartesian3(1.0, 2.0, 3.0);
        var expectedRadius = 1.0;
        var sphere = new BoundingSphere(expectedCenter, expectedRadius);
        expect(sphere.center).toEqual(expectedCenter);
        expect(sphere.radius).toEqual(expectedRadius);
    });

    it('clone without a result parameter', function() {
        var sphere = new BoundingSphere(new Cartesian3(1.0, 2.0, 3.0), 4.0);
        var result = sphere.clone();
        expect(sphere).toNotBe(result);
        expect(sphere).toEqual(result);
    });

    it('clone with a result parameter', function() {
        var sphere = new BoundingSphere(new Cartesian3(1.0, 2.0, 3.0), 4.0);
        var result = new BoundingSphere();
        var returnedResult = sphere.clone(result);
        expect(result).toNotBe(sphere);
        expect(result).toBe(returnedResult);
        expect(result).toEqual(sphere);
    });

    it('clone works with "this" result parameter', function() {
        var expectedCenter = new Cartesian3(1.0, 2.0, 3.0);
        var expectedRadius = 1.0;
        var sphere = new BoundingSphere(expectedCenter, expectedRadius);
        var returnedResult = sphere.clone(sphere);
        expect(sphere).toBe(returnedResult);
        expect(sphere.center).toEqual(expectedCenter);
        expect(sphere.radius).toEqual(expectedRadius);
    });

    it('clone clones undefined', function() {
        expect(BoundingSphere.clone(undefined)).toBe(undefined);
    });

    it('equals', function() {
        var sphere = new BoundingSphere(new Cartesian3(1.0, 2.0, 3.0), 4.0);
        expect(sphere.equals(new BoundingSphere(new Cartesian3(1.0, 2.0, 3.0), 4.0))).toEqual(true);
        expect(sphere.equals(new BoundingSphere(new Cartesian3(5.0, 2.0, 3.0), 4.0))).toEqual(false);
        expect(sphere.equals(new BoundingSphere(new Cartesian3(1.0, 6.0, 3.0), 4.0))).toEqual(false);
        expect(sphere.equals(new BoundingSphere(new Cartesian3(1.0, 2.0, 7.0), 4.0))).toEqual(false);
        expect(sphere.equals(new BoundingSphere(new Cartesian3(1.0, 2.0, 3.0), 8.0))).toEqual(false);
        expect(sphere.equals(undefined)).toEqual(false);
    });

    it('fromPoints without positions returns an empty sphere', function() {
        var sphere = BoundingSphere.fromPoints();
        expect(sphere.center).toEqual(Cartesian3.ZERO);
        expect(sphere.radius).toEqual(0.0);
    });

    it('fromPoints works with one point', function() {
        var expectedCenter = new Cartesian3(1.0, 2.0, 3.0);
        var sphere = BoundingSphere.fromPoints([expectedCenter]);
        expect(sphere.center).toEqual(expectedCenter);
        expect(sphere.radius).toEqual(0.0);
    });

    it('fromPoints computes a center from points', function() {
        var sphere = BoundingSphere.fromPoints(getPositions());
        expect(sphere.center).toEqual(positionsCenter);
        expect(sphere.radius).toEqual(positionsRadius);
    });

    it('fromPoints contains all points (naive)', function() {
        var sphere = BoundingSphere.fromPoints(getPositions());
        var radius = sphere.radius;
        var center = sphere.center;

        var r = new Cartesian3(radius, radius, radius);
        var max = Cartesian3.add(r, center);
        var min = Cartesian3.subtract(center, r);

        var positions = getPositions();
        var numPositions = positions.length;
        for ( var i = 0; i < numPositions; i++) {
            var currentPos = positions[i];
            expect(currentPos.x <= max.x && currentPos.x >= min.x).toEqual(true);
            expect(currentPos.y <= max.y && currentPos.y >= min.y).toEqual(true);
            expect(currentPos.z <= max.z && currentPos.z >= min.z).toEqual(true);
        }
    });

    it('fromPoints contains all points (ritter)', function() {
        var positions = getPositions();
        positions.push(new Cartesian3(1, 1, 1), new Cartesian3(2, 2, 2), new Cartesian3(3, 3, 3));
        var sphere = BoundingSphere.fromPoints(positions);
        var radius = sphere.radius;
        var center = sphere.center;

        var r = new Cartesian3(radius, radius, radius);
        var max = Cartesian3.add(r, center);
        var min = Cartesian3.subtract(center, r);

        var numPositions = positions.length;
        for ( var i = 0; i < numPositions; i++) {
            var currentPos = positions[i];
            expect(currentPos.x <= max.x && currentPos.x >= min.x).toEqual(true);
            expect(currentPos.y <= max.y && currentPos.y >= min.y).toEqual(true);
            expect(currentPos.z <= max.z && currentPos.z >= min.z).toEqual(true);
        }
    });

    it('fromVertices without positions returns an empty sphere', function() {
        var sphere = BoundingSphere.fromVertices();
        expect(sphere.center).toEqual(Cartesian3.ZERO);
        expect(sphere.radius).toEqual(0.0);
    });

    it('fromVertices works with one point', function() {
        var expectedCenter = new Cartesian3(1.0, 2.0, 3.0);
        var sphere = BoundingSphere.fromVertices([expectedCenter.x, expectedCenter.y, expectedCenter.z]);
        expect(sphere.center).toEqual(expectedCenter);
        expect(sphere.radius).toEqual(0.0);
    });

    it('fromVertices computes a center from points', function() {
        var sphere = BoundingSphere.fromVertices(getPositionsAsFlatArray());
        expect(sphere.center).toEqual(positionsCenter);
        expect(sphere.radius).toEqual(positionsRadius);
    });

    it('fromVertices contains all points (naive)', function() {
        var sphere = BoundingSphere.fromVertices(getPositionsAsFlatArray());
        var radius = sphere.radius;
        var center = sphere.center;

        var r = new Cartesian3(radius, radius, radius);
        var max = Cartesian3.add(r, center);
        var min = Cartesian3.subtract(center, r);

        var positions = getPositions();
        var numPositions = positions.length;
        for ( var i = 0; i < numPositions; i++) {
            var currentPos = positions[i];
            expect(currentPos.x <= max.x && currentPos.x >= min.x).toEqual(true);
            expect(currentPos.y <= max.y && currentPos.y >= min.y).toEqual(true);
            expect(currentPos.z <= max.z && currentPos.z >= min.z).toEqual(true);
        }
    });

    it('fromVertices contains all points (ritter)', function() {
        var positions = getPositionsAsFlatArray();
        positions.push(1, 1, 1,  2, 2, 2,  3, 3, 3);
        var sphere = BoundingSphere.fromVertices(positions);
        var radius = sphere.radius;
        var center = sphere.center;

        var r = new Cartesian3(radius, radius, radius);
        var max = Cartesian3.add(r, center);
        var min = Cartesian3.subtract(center, r);

        var numElements = positions.length;
        for (var i = 0; i < numElements; i += 3) {
            expect(positions[i] <= max.x && positions[i] >= min.x).toEqual(true);
            expect(positions[i + 1] <= max.y && positions[i + 1] >= min.y).toEqual(true);
            expect(positions[i + 2] <= max.z && positions[i + 2] >= min.z).toEqual(true);
        }
    });

    it('fromVertices works with a stride of 5', function() {
        var sphere = BoundingSphere.fromVertices(getPositionsAsFlatArrayWithStride5(), undefined, 5);
        expect(sphere.center).toEqual(positionsCenter);
        expect(sphere.radius).toEqual(positionsRadius);
    });

    it('fromVertices works with defined center', function() {
        var center = new Cartesian3(1.0, 2.0, 3.0);
        var sphere = BoundingSphere.fromVertices(getPositionsAsFlatArrayWithStride5(), center, 5);
        expect(sphere.center).toEqual(Cartesian3.add(positionsCenter, center));
        expect(sphere.radius).toEqual(positionsRadius);
    });

    it('fromVertices requires a stride of at least 3', function() {
        function callWithStrideOf2() {
            BoundingSphere.fromVertices(getPositionsAsFlatArray(), undefined, 2);
        }
        expect(callWithStrideOf2).toThrowDeveloperError();
    });

    it('fromVertices fills result parameter if specified', function() {
        var center = new Cartesian3(1.0, 2.0, 3.0);
        var result = new BoundingSphere();
        var sphere = BoundingSphere.fromVertices(getPositionsAsFlatArrayWithStride5(), center, 5, result);
        expect(sphere).toEqual(result);
        expect(result.center).toEqual(Cartesian3.add(positionsCenter, center));
        expect(result.radius).toEqual(positionsRadius);
    });

    it('fromExtent2D creates an empty sphere if no extent provided', function() {
        var sphere = BoundingSphere.fromExtent2D();
        expect(sphere.center).toEqual(Cartesian3.ZERO);
        expect(sphere.radius).toEqual(0.0);
    });

    it('fromExtent2D', function() {
        var extent = Extent.MAX_VALUE;
        var projection = new GeographicProjection(Ellipsoid.UNIT_SPHERE);
        var expected = new BoundingSphere(Cartesian3.ZERO, Math.sqrt(extent.east * extent.east + extent.north * extent.north));
        expect(BoundingSphere.fromExtent2D(extent, projection)).toEqual(expected);
    });

    it('fromExtent3D creates an empty sphere if no extent provided', function() {
        var sphere = BoundingSphere.fromExtent3D();
        expect(sphere.center).toEqual(Cartesian3.ZERO);
        expect(sphere.radius).toEqual(0.0);
    });

    it('fromExtent3D', function() {
        var extent = Extent.MAX_VALUE;
        var ellipsoid = Ellipsoid.WGS84;
        var expected = new BoundingSphere(Cartesian3.ZERO, ellipsoid.maximumRadius);
        expect(BoundingSphere.fromExtent3D(extent, ellipsoid)).toEqual(expected);
    });

    it('fromExtent3D with height', function() {
        var extent = new Extent(0.1, -0.3, 0.2, -0.4);
        var height = 100000.0;
        var ellipsoid = Ellipsoid.WGS84;
        var points = extent.subsample(ellipsoid, height);
        var expected = BoundingSphere.fromPoints(points);
        expect(BoundingSphere.fromExtent3D(extent, ellipsoid, height)).toEqual(expected);
    });

    it('fromCornerPoints', function() {
        var sphere = BoundingSphere.fromCornerPoints(new Cartesian3(-1.0, -0.0, 0.0), new Cartesian3(1.0, 0.0, 0.0));
        expect(sphere).toEqual(new BoundingSphere(Cartesian3.ZERO, 1.0));
    });

    it('fromCornerPoints with a result parameter', function() {
        var sphere = new BoundingSphere();
        var result = BoundingSphere.fromCornerPoints(new Cartesian3(0.0, -1.0, 0.0), new Cartesian3(0.0, 1.0, 0.0), sphere);
        expect(result).toBe(sphere);
        expect(result).toEqual(new BoundingSphere(Cartesian3.ZERO, 1.0));
    });

    it('fromCornerPoints throws without corner', function() {
        expect(function() {
            BoundingSphere.fromCornerPoints();
        }).toThrowDeveloperError();
    });

    it('fromCornerPoints throws without oppositeCorner', function() {
        expect(function() {
            BoundingSphere.fromCornerPoints(Cartesian3.UNIT_X);
        }).toThrowDeveloperError();
    });

    it('fromEllipsoid', function() {
        var ellipsoid = Ellipsoid.WGS84;
        var sphere = BoundingSphere.fromEllipsoid(ellipsoid);
        expect(sphere.center).toEqual(Cartesian3.ZERO);
        expect(sphere.radius).toEqual(ellipsoid.maximumRadius);
    });

    it('fromEllipsoid with a result parameter', function() {
        var ellipsoid = Ellipsoid.WGS84;
        var sphere = new BoundingSphere(new Cartesian3(1.0, 2.0, 3.0), 4.0);
        var result = BoundingSphere.fromEllipsoid(ellipsoid, sphere);
        expect(result).toBe(sphere);
        expect(result).toEqual(new BoundingSphere(Cartesian3.ZERO, ellipsoid.maximumRadius));
    });

    it('fromEllipsoid throws without ellipsoid', function() {
        expect(function() {
            BoundingSphere.fromEllipsoid();
        }).toThrowDeveloperError();
    });

    it('sphere on the positive side of a plane', function() {
        var sphere = new BoundingSphere(Cartesian3.ZERO, 0.5);
        var normal = Cartesian3.negate(Cartesian3.UNIT_X);
        var position = Cartesian3.UNIT_X;
        var plane = new Cartesian4(normal.x, normal.y, normal.z, -Cartesian3.dot(normal, position));
        expect(sphere.intersect(plane)).toEqual(Intersect.INSIDE);
    });

    it('sphere on the negative side of a plane', function() {
        var sphere = new BoundingSphere(Cartesian3.ZERO, 0.5);
        var normal = Cartesian3.UNIT_X;
        var position = Cartesian3.UNIT_X;
        var plane = new Cartesian4(normal.x, normal.y, normal.z, -Cartesian3.dot(normal, position));
        expect(sphere.intersect(plane)).toEqual(Intersect.OUTSIDE);
    });

    it('sphere intersecting a plane', function() {
        var sphere = new BoundingSphere(Cartesian3.UNIT_X, 0.5);
        var normal = Cartesian3.UNIT_X;
        var position = Cartesian3.UNIT_X;
        var plane = new Cartesian4(normal.x, normal.y, normal.z, -Cartesian3.dot(normal, position));
        expect(sphere.intersect(plane)).toEqual(Intersect.INTERSECTING);
    });

    it('expands to contain another sphere', function() {
        var bs1 = new BoundingSphere(Cartesian3.negate(Cartesian3.UNIT_X), 1.0);
        var bs2 = new BoundingSphere(Cartesian3.UNIT_X, 1.0);
        var expected = new BoundingSphere(Cartesian3.ZERO, 2.0);
        expect(BoundingSphere.union(bs1, bs2)).toEqual(expected);
    });

    it('union result parameter is caller', function() {
        var bs1 = new BoundingSphere(Cartesian3.multiplyByScalar(Cartesian3.negate(Cartesian3.UNIT_X), 3.0), 3.0);
        var bs2 = new BoundingSphere(Cartesian3.UNIT_X, 1.0);
        var expected = new BoundingSphere(Cartesian3.negate(Cartesian3.UNIT_X), 5.0);
        BoundingSphere.union(bs1, bs2, bs1);
        expect(bs1).toEqual(expected);
    });

    it('expands to contain another point', function() {
        var bs = new BoundingSphere(Cartesian3.negate(Cartesian3.UNIT_X), 1.0);
        var point = Cartesian3.UNIT_X;
        var expected = new BoundingSphere(Cartesian3.negate(Cartesian3.UNIT_X), 2.0);
        expect(BoundingSphere.expand(bs, point)).toEqual(expected);
    });

    it('applies transform', function() {
        var bs = new BoundingSphere(Cartesian3.ZERO, 1.0);
        var transform = Matrix4.fromTranslation(new Cartesian3(1.0, 2.0, 3.0));
        var expected = new BoundingSphere(new Cartesian3(1.0, 2.0, 3.0), 1.0);
        expect(BoundingSphere.transform(bs, transform)).toEqual(expected);
    });

    it('applies scale transform', function() {
        var bs = new BoundingSphere(Cartesian3.ZERO, 1.0);
        var transform = Matrix4.fromScale(new Cartesian3(1.0, 2.0, 3.0));
        var expected = new BoundingSphere(Cartesian3.ZERO, 3.0);
        expect(BoundingSphere.transform(bs, transform)).toEqual(expected);
    });

    it('applies transform without scale', function() {
        var bs = new BoundingSphere(Cartesian3.ZERO, 1.0);
        var transform = Matrix4.fromTranslation(new Cartesian3(1.0, 2.0, 3.0));
        var expected = new BoundingSphere(new Cartesian3(1.0, 2.0, 3.0), 1.0);
        expect(BoundingSphere.transformWithoutScale(bs, transform)).toEqual(expected);
    });

    it('transformWithoutScale ignores scale', function() {
        var bs = new BoundingSphere(Cartesian3.ZERO, 1.0);
        var transform = Matrix4.fromScale(new Cartesian3(1.0, 2.0, 3.0));
        var expected = new BoundingSphere(Cartesian3.ZERO, 1.0);
        expect(BoundingSphere.transformWithoutScale(bs, transform)).toEqual(expected);
    });

    it('finds distances', function() {
        var bs = new BoundingSphere(Cartesian3.ZERO, 1.0);
        var position = new Cartesian3(-2.0, 1.0, 0.0);
        var direction = Cartesian3.UNIT_X;
        var expected = new Interval(1.0, 3.0);
        expect(BoundingSphere.getPlaneDistances(bs, position, direction)).toEqual(expected);
    });

    it('projectTo2D', function() {
        var positions = getPositions();
        var projection = new GeographicProjection();

        var positions2D = [];
        for (var i = 0; i < positions.length; ++i) {
            var position = positions[i];
            var cartographic = projection.ellipsoid.cartesianToCartographic(position);
            positions2D.push(projection.project(cartographic));
        }

        var boundingSphere3D = BoundingSphere.fromPoints(positions);
        var boundingSphere2D = BoundingSphere.projectTo2D(boundingSphere3D, projection);
        var actualSphere = BoundingSphere.fromPoints(positions2D);
        actualSphere.center = new Cartesian3(actualSphere.center.z, actualSphere.center.x, actualSphere.center.y);

        expect(boundingSphere2D.center).toEqualEpsilon(actualSphere.center, CesiumMath.EPSILON6);
        expect(boundingSphere2D.radius).toBeGreaterThan(actualSphere.radius);
    });

    it('projectTo2D with result parameter', function() {
        var positions = getPositions();
        var projection = new GeographicProjection();
        var sphere = new BoundingSphere();

        var positions2D = [];
        for (var i = 0; i < positions.length; ++i) {
            var position = positions[i];
            var cartographic = projection.ellipsoid.cartesianToCartographic(position);
            positions2D.push(projection.project(cartographic));
        }

        var boundingSphere3D = BoundingSphere.fromPoints(positions);
        var boundingSphere2D = BoundingSphere.projectTo2D(boundingSphere3D, projection, sphere);
        var actualSphere = BoundingSphere.fromPoints(positions2D);
        actualSphere.center = new Cartesian3(actualSphere.center.z, actualSphere.center.x, actualSphere.center.y);

        expect(boundingSphere2D).toBe(sphere);
        expect(boundingSphere2D.center).toEqualEpsilon(actualSphere.center, CesiumMath.EPSILON6);
        expect(boundingSphere2D.radius).toBeGreaterThan(actualSphere.radius);
    });

<<<<<<< HEAD
    it('projectTo2D throws without sphere', function() {
=======
    it('can pack and unpack', function() {
        var array = [];
        var boundingSphere = new BoundingSphere();
        boundingSphere.center = new Cartesian3(1, 2, 3);
        boundingSphere.radius = 4;
        BoundingSphere.pack(boundingSphere, array);
        expect(array.length).toEqual(BoundingSphere.packedLength);
        expect(BoundingSphere.unpack(array)).toEqual(boundingSphere);
    });

    it('can pack and unpack with offset', function() {
        var packed = new Array(3);
        var offset = 3;
        var boundingSphere = new BoundingSphere();
        boundingSphere.center = new Cartesian3(1, 2, 3);
        boundingSphere.radius = 4;

        BoundingSphere.pack(boundingSphere, packed, offset);
        expect(packed.length).toEqual(offset + BoundingSphere.packedLength);

        var result = new BoundingSphere();
        var returnedResult = BoundingSphere.unpack(packed, offset, result);
        expect(returnedResult).toBe(result);
        expect(result).toEqual(boundingSphere);
    });

    it('pack throws with undefined boundingSphere', function() {
        var array = [];
        expect(function() {
            BoundingSphere.pack(undefined, array);
        }).toThrowDeveloperError();
    });

    it('pack throws with undefined array', function() {
        var boundingSphere = new BoundingSphere();
        expect(function() {
            BoundingSphere.pack(boundingSphere, undefined);
        }).toThrowDeveloperError();
    });

    it('unpack throws with undefined array', function() {
        expect(function() {
            BoundingSphere.unpack(undefined);
        }).toThrowDeveloperError();
    });

    it('static projectTo2D throws without sphere', function() {
>>>>>>> baf4ad29
        expect(function() {
            BoundingSphere.projectTo2D();
        }).toThrowDeveloperError();
    });

    it('clone returns undefined with no parameter', function() {
        expect(BoundingSphere.clone()).toBeUndefined();
    });

    it('union throws with no left parameter', function() {
        var right = new BoundingSphere();
        expect(function() {
            BoundingSphere.union(undefined, right);
        }).toThrowDeveloperError();
    });

    it('union throws with no right parameter', function() {
        var left = new BoundingSphere();
        expect(function() {
            BoundingSphere.union(left, undefined);
        }).toThrowDeveloperError();
    });

    it('expand throws without a sphere', function() {
        var plane = new Cartesian3();
        expect(function() {
            BoundingSphere.expand(undefined, plane);
        }).toThrowDeveloperError();
    });

    it('expand throws without a point', function() {
        var sphere = new BoundingSphere();
        expect(function() {
            BoundingSphere.expand(sphere, undefined);
        }).toThrowDeveloperError();
    });

    it('intersect throws without a sphere', function() {
        var plane = new Cartesian4();
        expect(function() {
            BoundingSphere.intersect(undefined, plane);
        }).toThrowDeveloperError();
    });

    it('intersect throws without a plane', function() {
        var sphere = new BoundingSphere();
        expect(function() {
            BoundingSphere.intersect(sphere, undefined);
        }).toThrowDeveloperError();
    });

    it('transform throws without a sphere', function() {
        expect(function() {
            BoundingSphere.transform();
        }).toThrowDeveloperError();
    });

    it('transform throws without a transform', function() {
        var sphere = new BoundingSphere();
        expect(function() {
            BoundingSphere.transform(sphere);
        }).toThrowDeveloperError();
    });

    it('transformWithoutScale throws without a sphere', function() {
        expect(function() {
            BoundingSphere.transformWithoutScale();
        }).toThrowDeveloperError();
    });

    it('transformWithoutScale throws without a transform', function() {
        var sphere = new BoundingSphere();
        expect(function() {
            BoundingSphere.transformWithoutScale(sphere);
        }).toThrowDeveloperError();
    });

    it('getPlaneDistances throws without a sphere', function() {
        expect(function() {
            BoundingSphere.getPlaneDistances();
        }).toThrowDeveloperError();
    });

    it('getPlaneDistances throws without a position', function() {
        expect(function() {
            BoundingSphere.getPlaneDistances(new BoundingSphere());
        }).toThrowDeveloperError();
    });

    it('getPlaneDistances throws without a direction', function() {
        expect(function() {
            BoundingSphere.getPlaneDistances(new BoundingSphere(), new Cartesian3());
        }).toThrowDeveloperError();
    });

    function expectBoundingSphereToContainPoint(boundingSphere, point, projection) {
        var pointInCartesian = projection.project(point);
        var distanceFromCenter = Cartesian3.magnitude(Cartesian3.subtract(pointInCartesian, boundingSphere.center));

        // The distanceFromCenter for corner points at the height extreme should equal the
        // bounding sphere's radius.  But due to rounding errors it can end up being
        // very slightly greater.  Pull in the distanceFromCenter slightly to
        // account for this possibility.
        distanceFromCenter -= CesiumMath.EPSILON9;

        expect(distanceFromCenter).toBeLessThanOrEqualTo(boundingSphere.radius);
    }

    it('fromExtentWithHeights2D includes specified min and max heights', function() {
        var extent = new Extent(0.1, 0.5, 0.2, 0.6);
        var projection = new GeographicProjection();
        var minHeight = -327.0;
        var maxHeight = 2456.0;
        var boundingSphere = BoundingSphere.fromExtentWithHeights2D(extent, projection, minHeight, maxHeight);

        // Test that the corners are inside the bounding sphere.
        var point = extent.getSouthwest().clone();
        point.height = minHeight;
        expectBoundingSphereToContainPoint(boundingSphere, point, projection);

        point = extent.getSouthwest().clone();
        point.height = maxHeight;
        expectBoundingSphereToContainPoint(boundingSphere, point, projection);

        point = extent.getNortheast().clone();
        point.height = minHeight;
        expectBoundingSphereToContainPoint(boundingSphere, point, projection);

        point = extent.getNortheast().clone();
        point.height = maxHeight;
        expectBoundingSphereToContainPoint(boundingSphere, point, projection);

        point = extent.getSoutheast().clone();
        point.height = minHeight;
        expectBoundingSphereToContainPoint(boundingSphere, point, projection);

        point = extent.getSoutheast().clone();
        point.height = maxHeight;
        expectBoundingSphereToContainPoint(boundingSphere, point, projection);

        point = extent.getNorthwest().clone();
        point.height = minHeight;
        expectBoundingSphereToContainPoint(boundingSphere, point, projection);

        point = extent.getNorthwest().clone();
        point.height = maxHeight;
        expectBoundingSphereToContainPoint(boundingSphere, point, projection);

        // Test that the center is inside the bounding sphere
        point = extent.getCenter().clone();
        point.height = minHeight;
        expectBoundingSphereToContainPoint(boundingSphere, point, projection);

        point = extent.getCenter().clone();
        point.height = maxHeight;
        expectBoundingSphereToContainPoint(boundingSphere, point, projection);

        // Test that the edge midpoints are inside the bounding sphere.
        point = new Cartographic(extent.getCenter().longitude, extent.south, minHeight);
        expectBoundingSphereToContainPoint(boundingSphere, point, projection);

        point = new Cartographic(extent.getCenter().longitude, extent.south, maxHeight);
        expectBoundingSphereToContainPoint(boundingSphere, point, projection);

        point = new Cartographic(extent.getCenter().longitude, extent.north, minHeight);
        expectBoundingSphereToContainPoint(boundingSphere, point, projection);

        point = new Cartographic(extent.getCenter().longitude, extent.north, maxHeight);
        expectBoundingSphereToContainPoint(boundingSphere, point, projection);

        point = new Cartographic(extent.west, extent.getCenter().latitude, minHeight);
        expectBoundingSphereToContainPoint(boundingSphere, point, projection);

        point = new Cartographic(extent.west, extent.getCenter().latitude, maxHeight);
        expectBoundingSphereToContainPoint(boundingSphere, point, projection);

        point = new Cartographic(extent.east, extent.getCenter().latitude, minHeight);
        expectBoundingSphereToContainPoint(boundingSphere, point, projection);

        point = new Cartographic(extent.east, extent.getCenter().latitude, maxHeight);
        expectBoundingSphereToContainPoint(boundingSphere, point, projection);
    });
});<|MERGE_RESOLUTION|>--- conflicted
+++ resolved
@@ -469,9 +469,6 @@
         expect(boundingSphere2D.radius).toBeGreaterThan(actualSphere.radius);
     });
 
-<<<<<<< HEAD
-    it('projectTo2D throws without sphere', function() {
-=======
     it('can pack and unpack', function() {
         var array = [];
         var boundingSphere = new BoundingSphere();
@@ -519,7 +516,6 @@
     });
 
     it('static projectTo2D throws without sphere', function() {
->>>>>>> baf4ad29
         expect(function() {
             BoundingSphere.projectTo2D();
         }).toThrowDeveloperError();
