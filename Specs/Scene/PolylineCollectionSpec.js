/*global defineSuite*/
defineSuite([
         'Scene/PolylineCollection',
         'Scene/Polyline',
         '../Specs/createContext',
         '../Specs/destroyContext',
         '../Specs/sceneState',
         '../Specs/pick',
         'Core/BoundingRectangle',
         'Core/BoundingSphere',
         'Core/Cartesian3',
         'Core/Cartographic',
         'Core/Matrix4',
         'Core/Math',
         'Renderer/BufferUsage',
         'Scene/SceneMode'
     ], function(
         PolylineCollection,
         Polyline,
         createContext,
         destroyContext,
         sceneState,
         pick,
         BoundingRectangle,
         BoundingSphere,
         Cartesian3,
         Cartographic,
         Matrix4,
         CesiumMath,
         BufferUsage,
         SceneMode) {
    "use strict";
    /*global it,expect,beforeEach,afterEach,beforeAll,afterAll*/

    var context;
    var polylines;
    var us;

    beforeAll(function() {
        context = createContext();
    });

    afterAll(function() {
        destroyContext(context);
    });

    beforeEach(function() {
        polylines = new PolylineCollection();

        var camera = {
            eye : new Cartesian3(-1.0, 0.0, 0.0),
            target : Cartesian3.ZERO,
            up : Cartesian3.UNIT_Z
        };
        us = context.getUniformState();
        us.setView(Matrix4.fromCamera(camera));
        us.setProjection(Matrix4.computePerspectiveFieldOfView(CesiumMath.toRadians(60.0), 1.0, 0.01, 10.0));
    });

    afterEach(function() {
        us = null;
    });

    it('default constructs a polyline', function() {
        var p = polylines.add();
        expect(p.getShow()).toEqual(true);
        expect(p.getPositions().length).toEqual(0);
        expect(p.getColor().red).toEqual(1.0);
        expect(p.getColor().green).toEqual(1.0);
        expect(p.getColor().blue).toEqual(1.0);
        expect(p.getColor().alpha).toEqual(1.0);
        expect(p.getOutlineColor().red).toEqual(1.0);
        expect(p.getOutlineColor().green).toEqual(1.0);
        expect(p.getOutlineColor().blue).toEqual(1.0);
        expect(p.getOutlineColor().alpha).toEqual(1.0);
        expect(p.getWidth()).toEqual(1.0);
        expect(p.getOutlineWidth()).toEqual(0.0);
    });

    it('explicitly constructs a polyline', function() {
        var p = polylines.add({
            show : false,
            positions : [new Cartesian3(1.0, 2.0, 3.0), new Cartesian3(4.0, 5.0, 6.0)],
            width : 2,
            outlineWidth : 5,
            color : {
                red : 1.0,
                green : 2.0,
                blue : 3.0,
                alpha : 4.0
            },
            outlineColor: {
                red : 6.0,
                green : 7.0,
                blue : 8.0,
                alpha : 9.0
            }
        });

        expect(p.getShow()).toEqual(false);
        expect(p.getPositions()[0].equals(new Cartesian3(1.0, 2.0, 3.0))).toEqual(true);
        expect(p.getPositions()[1].equals(new Cartesian3(4.0, 5.0, 6.0))).toEqual(true);
        expect(p.getColor().red).toEqual(1.0);
        expect(p.getColor().green).toEqual(2.0);
        expect(p.getColor().blue).toEqual(3.0);
        expect(p.getColor().alpha).toEqual(4.0);
        expect(p.getWidth()).toEqual(2);
        expect(p.getOutlineWidth()).toEqual(5);
        expect(p.getOutlineColor().red).toEqual(6.0);
        expect(p.getOutlineColor().green).toEqual(7.0);
        expect(p.getOutlineColor().blue).toEqual(8.0);
        expect(p.getOutlineColor().alpha).toEqual(9.0);
    });

    it('sets polyline properties', function() {
        var p = polylines.add();
        p.setShow(false);
        p.setPositions([new Cartesian3(1.0, 2.0, 3.0), new Cartesian3(4.0, 5.0, 6.0)]);
        p.setColor({
            red : 1.0,
            green : 2.0,
            blue : 3.0,
            alpha : 4.0
        });
        p.setOutlineColor({
            red : 5.0,
            green : 6.0,
            blue : 7.0,
            alpha : 8.0
        });
        p.setWidth(2);
        p.setOutlineWidth(7);

        expect(p.getShow()).toEqual(false);
        expect(p.getPositions()[0].equals(new Cartesian3(1.0, 2.0, 3.0))).toEqual(true);
        expect(p.getPositions()[1].equals(new Cartesian3(4.0, 5.0, 6.0))).toEqual(true);
        expect(p.getColor().red).toEqual(1.0);
        expect(p.getColor().green).toEqual(2.0);
        expect(p.getColor().blue).toEqual(3.0);
        expect(p.getColor().alpha).toEqual(4.0);
        expect(p.getWidth()).toEqual(2);
        expect(p.getOutlineWidth()).toEqual(7);
        expect(p.getOutlineColor().red).toEqual(5.0);
        expect(p.getOutlineColor().green).toEqual(6.0);
        expect(p.getOutlineColor().blue).toEqual(7.0);
        expect(p.getOutlineColor().alpha).toEqual(8.0);
    });

    it('sets removed polyline properties', function() {
        var p = polylines.add();
        polylines.remove(p);
        p.setShow(false);
        expect(p.getShow()).toEqual(false);
    });

    it('has zero polylines when constructed', function() {
        expect(polylines.getLength()).toEqual(0);
    });

    it('adds a polyline', function() {
        var p = polylines.add({
            positions : [{
                x : 1.0,
                y : 2.0,
                z : 3.0
            },{
                x : 2.0,
                y : 3.0,
                z : 4.0
            }]
        });

        expect(polylines.getLength()).toEqual(1);
        expect(polylines.get(0) === p).toEqual(true);
    });

    it('removes the first polyline', function() {
        var one = polylines.add({
            positions : [{
                x : 1.0,
                y : 2.0,
                z : 3.0
            },{
                x : 2.0,
                y : 3.0,
                z : 4.0
            }]
        });
        var two = polylines.add({
            positions : [{
                x : 4.0,
                y : 5.0,
                z : 6.0
            },{
                x : 2.0,
                y : 3.0,
                z : 4.0
            }]
        });

        expect(polylines.getLength()).toEqual(2);

        expect(polylines.remove(one)).toEqual(true);

        expect(polylines.getLength()).toEqual(1);
        expect(polylines.get(0) === two).toEqual(true);
    });

    it('removes the last polyline', function() {
        var one = polylines.add({
            positions : [{
                x : 1.0,
                y : 2.0,
                z : 3.0
            },{
                x : 2.0,
                y : 3.0,
                z : 4.0
            }]
        });
        var two = polylines.add({
            positions : [{
                x : 4.0,
                y : 5.0,
                z : 6.0
            },{
                x : 2.0,
                y : 3.0,
                z : 4.0
            }]
        });

        expect(polylines.getLength()).toEqual(2);

        expect(polylines.remove(two)).toEqual(true);

        expect(polylines.getLength()).toEqual(1);
        expect(polylines.get(0) === one).toEqual(true);
    });

    it('removes the same polyline twice', function() {
        var p = polylines.add({
            positions : [{
                x : 1.0,
                y : 2.0,
                z : 3.0
            },{
                x : 2.0,
                y : 3.0,
                z : 4.0
            }]
        });
        expect(polylines.getLength()).toEqual(1);

        expect(polylines.remove(p)).toEqual(true);
        expect(polylines.getLength()).toEqual(0);

        expect(polylines.remove(p)).toEqual(false);
        expect(polylines.getLength()).toEqual(0);
    });

    it('removes null', function() {
        polylines.add({
            positions : [{
                x : 1.0,
                y : 2.0,
                z : 3.0
            },{
                x : 2.0,
                y : 3.0,
                z : 4.0
            }]
        });
        expect(polylines.getLength()).toEqual(1);

        expect(polylines.remove(null)).toEqual(false);
        expect(polylines.getLength()).toEqual(1);
    });

    it('adds and removes polylines', function() {
        var one = polylines.add({
            positions : [{
                x : 1.0,
                y : 2.0,
                z : 3.0
            },{
                x : 2.0,
                y : 3.0,
                z : 4.0
            }]
        });
        var two = polylines.add({
            positions : [{
                x : 4.0,
                y : 5.0,
                z : 6.0
            },{
                x : 2.0,
                y : 3.0,
                z : 4.0
            }]
        });
        expect(polylines.getLength()).toEqual(2);
        expect(polylines.get(0) === one).toEqual(true);
        expect(polylines.get(1) === two).toEqual(true);

        expect(polylines.remove(two)).toEqual(true);
        var three = polylines.add({
            positions : [{
                x : 7.0,
                y : 8.0,
                z : 9.0
            },{
                x : 2.0,
                y : 3.0,
                z : 4.0
            }]
        });
        expect(polylines.getLength()).toEqual(2);
        expect(polylines.get(0) === one).toEqual(true);
        expect(polylines.get(1) === three).toEqual(true);
    });

    it('removes all polylines', function() {
        polylines.add({
            positions : [{
                x : 1.0,
                y : 2.0,
                z : 3.0
            },{
                x : 2.0,
                y : 3.0,
                z : 4.0
            }]
        });
        polylines.add({
            positions : [{
                x : 4.0,
                y : 5.0,
                z : 6.0
            },{
                x : 2.0,
                y : 3.0,
                z : 4.0
            }]
        });
        expect(polylines.getLength()).toEqual(2);

        polylines.removeAll();
        expect(polylines.getLength()).toEqual(0);
    });

    it('contains a polyline', function() {
        var p = polylines.add();
        polylines.add(p);

        expect(polylines.contains(p)).toEqual(true);
    });

    it('does not contain a polyline', function() {
        var p0 = polylines.add();
        var p1 = polylines.add();

        polylines.add(p0);
        polylines.add(p1);
        polylines.remove(p0);

        expect(polylines.contains(p0)).toEqual(false);
    });

    it('does not contain undefined', function() {
        expect(polylines.contains()).toBeFalsy();
    });

    it('does not render when constructed', function() {
        context.clear();
        expect(context.readPixels()).toEqual([0, 0, 0, 0]);

        polylines.update(context, sceneState);
        polylines.render(context, us);
        expect(context.readPixels()).toEqual([0, 0, 0, 0]);
    });

    it('renders polylines. one polyline with no positions', function() {
        var positions = [];
        for ( var i = 0; i < 100; ++i) {
            positions.push({x:0, y:-1, z:0});
            positions.push({x:0, y:1, z:0});
        }

        polylines.add({
            positions : positions,
            color:{red:1, green:0, blue:0, alpha:1}
        });
        polylines.add();
        polylines.add({
            positions: positions,
            color:{red:1, green:0, blue:0, alpha:1}
        });

        context.clear();
        expect(context.readPixels()).toEqual([0, 0, 0, 0]);

        polylines.update(context, sceneState);
        polylines.render(context, us);
        expect(context.readPixels()).toEqual([255, 0, 0, 255]);
    });

    it('renders 64K vertexes of same polyline', function() {
        var positions = [];
        for ( var i = 0; i < (64 * 1024) / 2; ++i) {
            positions.push({x:0, y:-1, z:0});
            positions.push({x:0, y:1, z:0});
        }

        polylines.add({
            positions : positions,
            color:{red:1, green:0, blue:0, alpha:1}
        });
        context.clear();
        expect(context.readPixels()).toEqual([0, 0, 0, 0]);

        polylines.update(context, sceneState);
        polylines.render(context, us);
        expect(context.readPixels()).toEqual([255, 0, 0, 255]);
    });

    it('creates two vertex arrays and renders', function() {
        var positions = [];
        for ( var i = 0; i < (64 * 1024) / 2; ++i) {
            positions.push({x:0, y:-1, z:0});
            positions.push({x:0, y:1, z:0});
        }

        var p1 = polylines.add({
            positions : positions,
            color:{red:1, green:0, blue:0, alpha:1}
        });
        context.clear();
        expect(context.readPixels()).toEqual([0, 0, 0, 0]);

        polylines.update(context, sceneState);
        polylines.render(context, us);
        expect(context.readPixels()).toEqual([255, 0, 0, 255]);

        context.clear();
        expect(context.readPixels()).toEqual([0, 0, 0, 0]);

        p1.setShow(false);
        polylines.update(context, sceneState);
        polylines.render(context, us);
        expect(context.readPixels()).toEqual([0, 0, 0, 0]);

        context.clear();
        expect(context.readPixels()).toEqual([0, 0, 0, 0]);


        polylines.add({positions:positions,
            color:{red:1, green:1, blue:0, alpha:1}});

        polylines.update(context, sceneState);
        polylines.render(context, us);
        expect(context.readPixels()).toEqual([255, 255, 0, 255]);

    });

    it('renders more than 64K vertexes of same polyline', function() {
        var positions = [];
        for ( var i = 0; i < 64 * 1024; ++i) {
            positions.push({x:0, y:-1, z:0});
            positions.push({x:0, y:1, z:0});
        }
        positions.push({x:0, y:-1, z:0});
        positions.push({x:0, y:1, z:0});

        polylines.add({
            positions : positions,
            color:{red:1, green:0, blue:0, alpha:1}
        });
        context.clear();
        expect(context.readPixels()).toEqual([0, 0, 0, 0]);

        polylines.update(context, sceneState);
        polylines.render(context, us);
        expect(context.readPixels()).toEqual([255, 0, 0, 255]);
    });

    it('renders a polyline with no positions', function() {
        var positions = [];
        for ( var i = 0; i < 100; ++i) {
            positions.push({x:0, y:-1, z:0});
            positions.push({x:0, y:1, z:0});
        }

        polylines.add({
            positions : positions,
            color:{red:1, green:0, blue:0, alpha:1}
        });
        context.clear();
        expect(context.readPixels()).toEqual([0, 0, 0, 0]);

        polylines.update(context, sceneState);
        polylines.render(context, us);
        expect(context.readPixels()).toEqual([255, 0, 0, 255]);

        polylines.add({
            positions : [],
            color:{red:0, green:1, blue:0, alpha:1}
        });

        context.clear();
        expect(context.readPixels()).toEqual([0, 0, 0, 0]);

        polylines.update(context, sceneState);
        polylines.render(context, us);
        expect(context.readPixels()).toEqual([255, 0, 0, 255]);

    });

    it('renders an updated polyline with no positions using setPositions', function() {
        var positions = [];
        for ( var i = 0; i < 100; ++i) {
            positions.push({x:0, y:-1, z:0});
            positions.push({x:0, y:1, z:0});
        }

        polylines.add({
            positions : positions,
            color:{red:1, green:0, blue:0, alpha:1}
        });
        context.clear();
        expect(context.readPixels()).toEqual([0, 0, 0, 0]);

        polylines.update(context, sceneState);
        polylines.render(context, us);
        expect(context.readPixels()).toEqual([255, 0, 0, 255]);

        var p2 = polylines.add({
            positions : [],
            color:{red:0, green:1, blue:0, alpha:1}
        });

        context.clear();
        expect(context.readPixels()).toEqual([0, 0, 0, 0]);

        polylines.update(context, sceneState);
        polylines.render(context, us);
        expect(context.readPixels()).toEqual([255, 0, 0, 255]);

        //recreates vertex array because buffer usage changed
        p2.setPositions([]);

        context.clear();
        expect(context.readPixels()).toEqual([0, 0, 0, 0]);

        polylines.update(context, sceneState);
        polylines.render(context, us);
        expect(context.readPixels()).toEqual([255, 0, 0, 255]);

        //should call PolylineCollection.writePositionsUpdate
        p2.setPositions([]);

        context.clear();
        expect(context.readPixels()).toEqual([0, 0, 0, 0]);

        polylines.update(context, sceneState);
        polylines.render(context, us);
        expect(context.readPixels()).toEqual([255, 0, 0, 255]);

    });

    it('renders an updated polyline with no positions using setShow', function() {
        var positions = [];
        for ( var i = 0; i < 100; ++i) {
            positions.push({x:0, y:-1, z:0});
            positions.push({x:0, y:1, z:0});
        }

        polylines.add({
            positions : positions,
            color:{red:1, green:0, blue:0, alpha:1}
        });
        context.clear();
        expect(context.readPixels()).toEqual([0, 0, 0, 0]);

        polylines.update(context, sceneState);
        polylines.render(context, us);
        expect(context.readPixels()).toEqual([255, 0, 0, 255]);

        var p2 = polylines.add({
            positions : [],
            color:{red:0, green:1, blue:0, alpha:1}
        });

        context.clear();
        expect(context.readPixels()).toEqual([0, 0, 0, 0]);

        polylines.update(context, sceneState);
        polylines.render(context, us);
        expect(context.readPixels()).toEqual([255, 0, 0, 255]);

        //recreates vertex array because buffer usage changed
        p2.setShow(false);

        context.clear();
        expect(context.readPixels()).toEqual([0, 0, 0, 0]);

        polylines.update(context, sceneState);
        polylines.render(context, us);
        expect(context.readPixels()).toEqual([255, 0, 0, 255]);

        //should call PolylineCollection.writeShowUpdate
        p2.setShow(true);

        context.clear();
        expect(context.readPixels()).toEqual([0, 0, 0, 0]);

        polylines.update(context, sceneState);
        polylines.render(context, us);
        expect(context.readPixels()).toEqual([255, 0, 0, 255]);

    });

    it('renders an updated polyline with no positions using setColor', function() {
        var positions = [];
        for ( var i = 0; i < 100; ++i) {
            positions.push({x:0, y:-1, z:0});
            positions.push({x:0, y:1, z:0});
        }

        polylines.add({
            positions : positions,
            color:{red:1, green:0, blue:0, alpha:1}
        });
        context.clear();
        expect(context.readPixels()).toEqual([0, 0, 0, 0]);

        polylines.update(context, sceneState);
        polylines.render(context, us);
        expect(context.readPixels()).toEqual([255, 0, 0, 255]);

        var p2 = polylines.add({
            positions : [],
            color:{red:0, green:1, blue:0, alpha:1}
        });

        context.clear();
        expect(context.readPixels()).toEqual([0, 0, 0, 0]);

        polylines.update(context, sceneState);
        polylines.render(context, us);
        expect(context.readPixels()).toEqual([255, 0, 0, 255]);

        //recreates vertex array because buffer usage changed
        p2.setColor({red:1.0, blue:1.0, green:0.1, alpha:1.0});

        context.clear();
        expect(context.readPixels()).toEqual([0, 0, 0, 0]);

        polylines.update(context, sceneState);
        polylines.render(context, us);
        expect(context.readPixels()).toEqual([255, 0, 0, 255]);

        //should call PolylineCollection.writeColorUpdate
        p2.setColor({red:1.0, blue:0.5, green:0.1, alpha:1.0});

        context.clear();
        expect(context.readPixels()).toEqual([0, 0, 0, 0]);

        polylines.update(context, sceneState);
        polylines.render(context, us);
        expect(context.readPixels()).toEqual([255, 0, 0, 255]);
    });

    it('changes buffer usage after 100 iterations of not changing', function() {
        var positions = [];
        for ( var i = 0; i < 100; ++i) {
            positions.push({x:0, y:-1, z:0});
            positions.push({x:0, y:1, z:0});
        }

        var p = polylines.add({
            positions : positions,
            color:{red:1, green:0, blue:0, alpha:1}
        });
        context.clear();
        expect(context.readPixels()).toEqual([0, 0, 0, 0]);


        context.clear();
        expect(context.readPixels()).toEqual([0, 0, 0, 0]);

        polylines.update(context, sceneState);
        polylines.render(context, us);

        expect(context.readPixels()).toEqual([255, 0, 0, 255]);

        // changes buffer usage, recreates vertex arrays
        p.setPositions(positions);
        polylines.update(context, sceneState);
        polylines.render(context, us);

        context.clear();
        expect(context.readPixels()).toEqual([0, 0, 0, 0]);

        for(var j = 0; j < 101; ++j){
            polylines.update(context, sceneState);
            polylines.render(context, us);
        }
        expect(context.readPixels()).toEqual([255, 0, 0, 255]);

    });

    it('renders an updated polyline with no positions using setOutlineColor', function() {
        var positions = [];
        for ( var i = 0; i < 100; ++i) {
            positions.push({x:0, y:-1, z:0});
            positions.push({x:0, y:1, z:0});
        }

        polylines.add({
            positions : positions,
            color:{red:1, green:0, blue:0, alpha:1}
        });
        context.clear();
        expect(context.readPixels()).toEqual([0, 0, 0, 0]);

        polylines.update(context, sceneState);
        polylines.render(context, us);
        expect(context.readPixels()).toEqual([255, 0, 0, 255]);

        var p2 = polylines.add({
            positions : [],
            color:{red:0, green:1, blue:0, alpha:1}
        });

        context.clear();
        expect(context.readPixels()).toEqual([0, 0, 0, 0]);

        polylines.update(context, sceneState);
        polylines.render(context, us);
        expect(context.readPixels()).toEqual([255, 0, 0, 255]);

        //recreates vertex array because buffer usage changed
        p2.setOutlineColor({red:1.0, blue:1.0, green:0.1, alpha:1.0});

        context.clear();
        expect(context.readPixels()).toEqual([0, 0, 0, 0]);

        polylines.update(context, sceneState);
        polylines.render(context, us);
        expect(context.readPixels()).toEqual([255, 0, 0, 255]);

        //should call PolylineCollection.writeColorUpdate
        p2.setOutlineColor({red:1.0, blue:0.5, green:0.1, alpha:1.0});

        context.clear();
        expect(context.readPixels()).toEqual([0, 0, 0, 0]);

        polylines.update(context, sceneState);
        polylines.render(context, us);
        expect(context.readPixels()).toEqual([255, 0, 0, 255]);
    });

    it('renders more than 64K vertexes of different polylines', function() {
        var positions = [];
        for ( var i = 0; i < 64 * 1024; ++i) {
            positions.push({x:-1, y:-1, z:0});
            positions.push({x:-1, y:1, z:0});
        }

        polylines.add({
            positions : positions,
            color:{red:1, green:0, blue:0, alpha:1}
        });
        positions = [];

        positions.push({x:0, y:-1, z:0});
        positions.push({x:0, y:1, z:0});
        polylines.add({
           positions:positions,
           color:{red:0, green:1, blue:0, alpha:1}
        });
        context.clear();
        expect(context.readPixels()).toEqual([0, 0, 0, 0]);

        polylines.update(context, sceneState);
        polylines.render(context, us);
        expect(context.readPixels()).toEqual([0, 255, 0, 255]);
    });

    it('renders more than 64K vertexes of different polylines of different widths', function() {
        var positions = [];
        for ( var i = 0; i < 64 * 1024 - 2; ++i) {
            positions.push({x:-1, y:-1, z:0});
            positions.push({x:-1, y:1, z:0});
        }

        polylines.add({
            positions : positions,
            color:{red:1, green:0, blue:0, alpha:1}
        });
        positions = [];

        positions.push({x:0, y:-1, z:0});
        positions.push({x:0, y:1, z:0});
        positions.push({x:0, y:-1, z:0});
        positions.push({x:0, y:1, z:0});
        polylines.add({
           positions:positions,
           width:5,
           color:{red:0, green:1, blue:0, alpha:1}
        });
        context.clear();
        expect(context.readPixels()).toEqual([0, 0, 0, 0]);

        polylines.update(context, sceneState);
        polylines.render(context, us);
        expect(context.readPixels()).toEqual([0, 255, 0, 255]);
    });

    it('does not render', function() {
        var p = polylines.add({
            positions : [{
                x : 0.0,
                y : -1.0,
                z : 0.0
            },
            {
                x : 0.0,
                y : 1.0,
                z : 0.0
            }],
            color : {
                red : 1.0,
                green : 0.0,
                blue : 0.0,
                alpha : 1.0
            }
        });

        context.clear();
        expect(context.readPixels()).toEqual([0, 0, 0, 0]);

        polylines.update(context, sceneState);
        polylines.render(context, us);
        expect(context.readPixels()).not.toEqual([0, 0, 0, 0]);
        p.setShow(false);

        context.clear();
        expect(context.readPixels()).toEqual([0, 0, 0, 0]);

        polylines.update(context, sceneState);
        polylines.render(context, us);
        expect(context.readPixels()).toEqual([0, 0, 0, 0]);
    });

    it('modifies and removes a polyline, then renders', function() {
        var p = polylines.add({
            positions : [{
                x : 0.0,
                y : -1.0,
                z : 0.0
            },
            {
                x : 0.0,
                y : 1.0,
                z : 0.0
            }],
            color : {
                red : 1.0,
                green : 0.0,
                blue : 0.0,
                alpha : 1.0
            }
        });

        context.clear();
        expect(context.readPixels()).toEqual([0, 0, 0, 0]);

        polylines.update(context, sceneState);
        polylines.render(context, us);
        expect(context.readPixels()).not.toEqual([0, 0, 0, 0]);

        polylines.remove(p);

        context.clear();
        expect(context.readPixels()).toEqual([0, 0, 0, 0]);

        polylines.update(context, sceneState);
        polylines.render(context, us);
        expect(context.readPixels()).toEqual([0, 0, 0, 0]);
    });

    it('renders a green polyline', function() {
        polylines.add({
            positions : [{
                x : 0.0,
                y : -1.0,
                z : 0.0
            },
            {
                x : 0.0,
                y : 1.0,
                z : 0.0
            }],
            color : {
                red : 0.0,
                green : 1.0,
                blue : 0.0,
                alpha : 1.0
            }
        });

        context.clear();
        expect(context.readPixels()).toEqual([0, 0, 0, 0]);

        polylines.update(context, sceneState);
        polylines.render(context, us);
        expect(context.readPixels()).toEqual([0, 255, 0, 255]);
    });

    it('adds and renders a polyline', function() {
        polylines.add({
            positions : [{
                x : 0.0,
                y : -1.0,
                z : 0.0
            },
            {
                x : 0.0,
                y : 1.0,
                z : 0.0
            }],
            color : {
                red : 0.0,
                green : 1.0,
                blue : 0.0,
                alpha : 1.0
            }
        });

        context.clear();
        expect(context.readPixels()).toEqual([0, 0, 0, 0]);

        polylines.update(context, sceneState);
        polylines.render(context, us);
        expect(context.readPixels()).toEqual([0, 255, 0, 255]);

        polylines.add({
            positions : [{
                x : 0.5,
                y : -1.0,
                z : 0.0
            },
            {
                x : 0.5,
                y : 1.0,
                z : 0.0
            }],
            color : {
                red : 0.0,
                green : 0.0,
                blue : 1.0,
                alpha : 1.0
            }
        });

        polylines.update(context, sceneState);
        polylines.render(context, us);
        expect(context.readPixels()).toEqual([0, 0, 255, 255]);
    });

    it('removes and renders a polyline', function() {
        polylines.add({
            positions : [{
                x : 0.0,
                y : -1.0,
                z : 0.0
            },
            {
                x : 0.0,
                y : 1.0,
                z : 0.0
            }],
            color : {
                red : 1.0,
                green : 0.0,
                blue : 0.0,
                alpha : 1.0
            }
        });
        var bluePolyline = polylines.add({
            positions : [{
                x : 0.5,
                y : -1.0,
                z : 0.0
            },
            {
                x : 0.5,
                y : 1.0,
                z : 0.0
            }],
            color : {
                red : 0.0,
                green : 0.0,
                blue : 1.0,
                alpha : 1.0
            }
        });

        context.clear();
        expect(context.readPixels()).toEqual([0, 0, 0, 0]);

        polylines.update(context, sceneState);
        polylines.render(context, us);
        expect(context.readPixels()).toEqual([0, 0, 255, 255]);

        context.clear();
        expect(context.readPixels()).toEqual([0, 0, 0, 0]);

        polylines.remove(bluePolyline);
        polylines.update(context, sceneState);
        polylines.render(context, us);
        expect(context.readPixels()).toEqual([255, 0, 0, 255]);
    });

    it('removes all polylines and renders', function() {
        polylines.add({
            positions : [{
                x : 0.0,
                y : -1.0,
                z : 0.0
            },
            {
                x : 0.0,
                y : 1.0,
                z : 0.0
            }],
            color : {
                red : 1.0,
                green : 0.0,
                blue : 0.0,
                alpha : 1.0
            }
        });

        context.clear();
        expect(context.readPixels()).toEqual([0, 0, 0, 0]);

        polylines.update(context, sceneState);
        polylines.render(context, us);
        expect(context.readPixels()).toEqual([255, 0, 0, 255]);

        context.clear();
        expect(context.readPixels()).toEqual([0, 0, 0, 0]);

        polylines.removeAll();
        polylines.update(context, sceneState);
        polylines.render(context, us);
        expect(context.readPixels()).toEqual([0, 0, 0, 0]);
    });

    it('removes all polylines, adds a polyline, and renders', function() {
        polylines.add({
            positions : [{
                x : 0.0,
                y : -1.0,
                z : 0.0
            },
            {
                x : 0.0,
                y : 1.0,
                z : 0.0
            }],
            color : {
                red : 1.0,
                green : 0.0,
                blue : 0.0,
                alpha : 1.0
            }
        });

        context.clear();
        expect(context.readPixels()).toEqual([0, 0, 0, 0]);

        polylines.update(context, sceneState);
        polylines.render(context, us);
        expect(context.readPixels()).toEqual([255, 0, 0, 255]);

        context.clear();
        expect(context.readPixels()).toEqual([0, 0, 0, 0]);

        polylines.removeAll();
        polylines.add({
            positions : [{
                x : 0.0,
                y : -1.0,
                z : 0.0
            },
            {
                x : 0.0,
                y : 1.0,
                z : 0.0
            }],
            color : {
                red : 0.0,
                green : 0.0,
                blue : 1.0,
                alpha : 1.0
            }
        });

        polylines.update(context, sceneState);
        polylines.render(context, us);
        expect(context.readPixels()).toEqual([0, 0, 255, 255]);
    });

    it('renders using polyline positions property', function() {
        var p = polylines.add({
            positions : [{
                x : 0.0,
                y : -1.0,
                z : 0.0
            },
            {
                x : 0.0,
                y : 1.0,
                z : 0.0
            }]
        });

        context.clear();
        expect(context.readPixels()).toEqual([0, 0, 0, 0]);

        polylines.update(context, sceneState);
        polylines.render(context, us);
        expect(context.readPixels()).toEqual([255, 255, 255, 255]);

        context.clear();
        expect(context.readPixels()).toEqual([0, 0, 0, 0]);

        p.setPositions([{
            x : -2.0,
            y : -1.0,
            z : 0.0
        },
        {
            x : -2.0,
            y : 1.0,
            z : 0.0
        }]); // Behind viewer
        polylines.update(context, sceneState);
        polylines.render(context, us);
        expect(context.readPixels()).toEqual([0, 0, 0, 0]);

        p.setPositions([{
            x : 0.0,
            y : -1.0,
            z : 0.0
        },
        {
            x : 0.0,
            y : 1.0,
            z : 0.0
        }]); // Back in front of viewer
        polylines.update(context, sceneState);
        polylines.render(context, us);
        expect(context.readPixels()).toEqual([255, 255, 255, 255]);
    });

    it('renders using polyline color property', function() {
        var p = polylines.add({
            positions : [{
                x : 0.0,
                y : -1.0,
                z : 0.0
            },
            {
                x : 0.0,
                y : 1.0,
                z : 0.0
            }]
        });

        context.clear();
        expect(context.readPixels()).toEqual([0, 0, 0, 0]);

        polylines.update(context, sceneState);
        polylines.render(context, us);
        expect(context.readPixels()).toEqual([255, 255, 255, 255]);

        context.clear();
        expect(context.readPixels()).toEqual([0, 0, 0, 0]);

        p.setColor({
            red : 1.0,
            green : 0.0,
            blue : 1.0,
            alpha : 1.0
        });
        polylines.update(context, sceneState);
        polylines.render(context, us);
        expect(context.readPixels()).toEqual([255, 0, 255, 255]);

        // Update a second time since it goes through a different vertex array update path
        context.clear();
        expect(context.readPixels()).toEqual([0, 0, 0, 0]);

        p.setColor({
            red : 0.0,
            green : 1.0,
            blue : 0.0,
            alpha : 1.0
        });
        polylines.update(context, sceneState);
        polylines.render(context, us);
        expect(context.readPixels()).toEqual([0, 255, 0, 255]);
    });

    it('renders using polyline outlineColor property', function() {
        var p = polylines.add({
            positions : [{
                x : 0.0,
                y : -1.0,
                z : 0.0
            },
            {
                x : 0.0,
                y : 1.0,
                z : 0.0
            }],
            outlineWidth:2
        });

        context.clear();
        expect(context.readPixels()).toEqual([0, 0, 0, 0]);

        polylines.update(context, sceneState);
        polylines.render(context, us);
        expect(context.readPixels()).toEqual([255, 255, 255, 255]);

        context.clear();
        expect(context.readPixels()).toEqual([0, 0, 0, 0]);

        p.setOutlineColor({
            red : 1.0,
            green : 0.0,
            blue : 1.0,
            alpha : 1.0
        });
        polylines.update(context, sceneState);
        polylines.render(context, us);
        expect(context.readPixels()).toEqual([255, 255, 255, 255]);

        // Update a second time since it goes through a different vertex array update path
        context.clear();
        expect(context.readPixels()).toEqual([0, 0, 0, 0]);

        p.setOutlineColor({
            red : 0.0,
            green : 1.0,
            blue : 0.0,
            alpha : 1.0
        });
        polylines.update(context, sceneState);
        polylines.render(context, us);
        expect(context.readPixels()).toEqual([255, 255, 255, 255]);
    });


    it('renders and updates one polyline from many polylines using show property', function() {
        var positions = [];
        for(var i = 0; i < 200; i++){
            positions.push({
                x : -1.0,
                y : -1.0,
                z : 0.0
            },
            {
                x : -1.0,
                y : 1.0,
                z : 0.0
            });
        }
        polylines.add({
            positions : positions,
            width:2
        });

        polylines.add({
            positions : positions,
            width:2
        });

        polylines.add({
            positions : positions,
            width:2
        });

        var p = polylines.add({
            positions : [{
                x : 0.0,
                y : -1.0,
                z : 0.0
            },
            {
                x : 0.0,
                y : 1.0,
                z : 0.0
            }],
            width:2,
            color:{red:1.0, green:1.0, blue:0.0, alpha:1.0}
        });

        context.clear();
        expect(context.readPixels()).toEqual([0, 0, 0, 0]);

        polylines.update(context, sceneState);
        polylines.render(context, us);
        expect(context.readPixels()).toEqual([255, 255, 0, 255]);


        context.clear();
        expect(context.readPixels()).toEqual([0, 0, 0, 0]);

        p.setShow(false);
        polylines.update(context, sceneState);
        polylines.render(context, us);
        expect(context.readPixels()).toEqual([0, 0, 0, 0]);

        context.clear();
        expect(context.readPixels()).toEqual([0, 0, 0, 0]);

        p.setShow(true);
        polylines.update(context, sceneState);
        polylines.render(context, us);
        expect(context.readPixels()).toEqual([255, 255, 0, 255]);

    });

    it('renders using polyline show property', function() {
        var p = polylines.add({
            positions : [{
                x : 0.0,
                y : -1.0,
                z : 0.0
            },
            {
                x : 0.0,
                y : 1.0,
                z : 0.0
            }],
            show:true
        });

        context.clear();
        expect(context.readPixels()).toEqual([0, 0, 0, 0]);

        polylines.update(context, sceneState);
        polylines.render(context, us);
        expect(context.readPixels()).toEqual([255, 255, 255, 255]);

        context.clear();
        expect(context.readPixels()).toEqual([0, 0, 0, 0]);

        p.setShow(false);
        polylines.update(context, sceneState);
        polylines.render(context, us);
        expect(context.readPixels()).toEqual([0, 0, 0, 0]);

        // Update a second time since it goes through a different vertex array update path
        context.clear();
        expect(context.readPixels()).toEqual([0, 0, 0, 0]);

        p.setShow(true);
        polylines.update(context, sceneState);
        polylines.render(context, us);
        expect(context.readPixels()).toEqual([255, 255, 255, 255]);
    });

    it('renders two polylines with different widths and updates one', function() {
        var positions = [];
        for(var i = 0; i < 200; ++i){
            positions.push({
                x : -1.0,
                y : 1.0,
                z : 0.0
            },{
                x : -1.0,
                y : -1.0,
                z : 0.0
            });
        }
        polylines.add({
            positions : positions,
            color:{
                red : 1.0,
                green : 0.0,
                blue : 0.0,
                alpha : 1.0
            },
            width : 3
        });
        var p2 = polylines.add({
            positions : [{
                x : 0.0,
                y : -1.0,
                z : 0.0
            },
            {
                x : 0.0,
                y : 1.0,
                z : 0.0
            }],
            color:{
                red : 0.0,
                green : 0.0,
                blue : 1.0,
                alpha : 1.0
            },
            width : 7
        });
        context.clear();
        expect(context.readPixels()).toEqual([0, 0, 0, 0]);

        polylines.update(context, sceneState);
        polylines.render(context, us);
        expect(context.readPixels()).toEqual([0, 0, 255, 255]);

        p2.setColor({red:1.0, green:1.0, blue:0.0, alpha:1.0});
        polylines.update(context, sceneState);
        polylines.render(context, us);
        expect(context.readPixels()).toEqual([255, 255, 0, 255]);

        p2.setColor({red:1.0, green:0.0, blue:0.0, alpha:1.0});
        polylines.update(context, sceneState);
        polylines.render(context, us);
        expect(context.readPixels()).toEqual([255, 0, 0, 255]);
    });

    it('changes polyline position size recreates vertex arrays', function() {
        var positions = [];
        for(var i = 0; i < 20; ++i){
            positions.push({
                x : 0.0,
                y : 1.0,
                z : 0.0
            },{
                x : 0.0,
                y : -1.0,
                z : 0.0
            });
        }
        var p = polylines.add({
            positions : positions,
            outlineWidth:2
        });

        context.clear();
        expect(context.readPixels()).toEqual([0, 0, 0, 0]);

        polylines.update(context, sceneState);
        polylines.render(context, us);
        expect(context.readPixels()).toEqual([255, 255, 255, 255]);

        p.setPositions(positions);

        polylines.update(context, sceneState);
        polylines.render(context, us);
        expect(context.readPixels()).toEqual([255, 255, 255, 255]);

        positions.push({
                x : 0.0,
                y : 1.0,
                z : 0.0
            });

        p.setPositions(positions);
        polylines.update(context, sceneState);
        polylines.render(context, us);
        expect(context.readPixels()).toEqual([255, 255, 255, 255]);
    });

    it('changes polyline width property', function() {
        var p1 = polylines.add({
            positions : [{
                x : 0.0,
                y : -1.0,
                z : 0.0
            },
            {
                x : 0.0,
                y : 1.0,
                z : 0.0
            }]
        });
        var p2 = polylines.add({
            positions : [{
                x : 0.0,
                y : -1.0,
                z : 0.0
            },
            {
                x : 0.0,
                y : 1.0,
                z : 0.0
            }]
        });
        context.clear();
        expect(context.readPixels()).toEqual([0, 0, 0, 0]);

        polylines.update(context, sceneState);
        polylines.render(context, us);
        expect(context.readPixels()).toEqual([255, 255, 255, 255]);

        p1.setWidth(2);
        polylines.update(context, sceneState);
        polylines.render(context, us);
        expect(context.readPixels()).toEqual([255, 255, 255, 255]);

        p2.setWidth(2);
        polylines.update(context, sceneState);
        polylines.render(context, us);
        expect(context.readPixels()).toEqual([255, 255, 255, 255]);

        p1.setWidth(1);
        polylines.update(context, sceneState);
        polylines.render(context, us);
        expect(context.readPixels()).toEqual([255, 255, 255, 255]);

    });

    it('changes polyline outlinewidth property', function() {
        var p1 = polylines.add({
            positions : [{
                x : 0.0,
                y : -1.0,
                z : 0.0
            },
            {
                x : 0.0,
                y : 1.0,
                z : 0.0
            }]
        });
        var p2 = polylines.add({
            positions : [{
                x : 0.0,
                y : -1.0,
                z : 0.0
            },
            {
                x : 0.0,
                y : 1.0,
                z : 0.0
            }]
        });
        context.clear();
        expect(context.readPixels()).toEqual([0, 0, 0, 0]);

        polylines.update(context, sceneState);
        polylines.render(context, us);
        expect(context.readPixels()).toEqual([255, 255, 255, 255]);

        p1.setOutlineWidth(2);
        polylines.update(context, sceneState);
        polylines.render(context, us);
        expect(context.readPixels()).toEqual([255, 255, 255, 255]);

        p2.setOutlineWidth(2);
        polylines.update(context, sceneState);
        polylines.render(context, us);
        expect(context.readPixels()).toEqual([255, 255, 255, 255]);

        p1.setOutlineWidth(1);
        polylines.update(context, sceneState);
        polylines.render(context, us);
        expect(context.readPixels()).toEqual([255, 255, 255, 255]);

    });

    it('is picked', function() {
        var p = polylines.add({
            positions : [{
                x : 0.0,
                y : -1.0,
                z : 0.0
            },
            {
                x : 0.0,
                y : 1.0,
                z : 0.0
            }]
        });

        polylines.update(context, sceneState);

        var pickedObject = pick(context, polylines, 0, 0);
        expect(pickedObject).toEqual(p);
    });

    it('is not picked', function() {
        polylines.add({
            positions : [{
                x : -1.0,
                y : -1.0,
                z : 0.0
            },
            {
                x : -1.0,
                y : 1.0,
                z : 0.0
            }]
        });

        polylines.update(context, sceneState);

        var pickedObject = pick(context, polylines, 0, 0);
        expect(pickedObject).not.toBeDefined();
    });

    it('does not equal null', function() {
        var p = polylines.add({});
        expect(p === null).toBeFalsy();
    });

    it('throws when accessing without an index', function() {
        expect(function() {
            polylines.get();
        }).toThrow();
<<<<<<< HEAD
    });

    it('computes bounding sphere in 3D', function() {
        var one = polylines.add({
            positions : [{
                x : 1.0,
                y : 2.0,
                z : 3.0
            },{
                x : 2.0,
                y : 3.0,
                z : 4.0
            }]
        });
        var two = polylines.add({
            positions : [{
                x : 4.0,
                y : 5.0,
                z : 6.0
            },{
                x : 2.0,
                y : 3.0,
                z : 4.0
            }]
        });
        var three = polylines.add({
            positions : [{
                x : 7.0,
                y : 8.0,
                z : 9.0
            },{
                x : 2.0,
                y : 3.0,
                z : 4.0
            }]
        });

        var boundingVolume = polylines.update(context, sceneState).boundingVolume;

        expect(one._boundingVolume).toEqual(BoundingSphere.fromPoints(one.getPositions()));
        expect(two._boundingVolume).toEqual(BoundingSphere.fromPoints(two.getPositions()));
        expect(three._boundingVolume).toEqual(BoundingSphere.fromPoints(three.getPositions()));
        expect(boundingVolume).toEqual(one._boundingVolume.union(two._boundingVolume).union(three._boundingVolume));
    });

    it('computes bounding sphere in Columbus view', function() {
        var projection = sceneState.scene2D.projection;
        var ellipsoid = projection.getEllipsoid();

        var one = polylines.add({
            positions : [
                ellipsoid.cartographicToCartesian(Cartographic.fromDegrees(-50.0, -50.0, 0.0)),
                ellipsoid.cartographicToCartesian(Cartographic.fromDegrees(50.0, -50.0, 0.0))
            ]
        });
        var two = polylines.add({
            positions : [
                ellipsoid.cartographicToCartesian(Cartographic.fromDegrees(50.0, 50.0, 0.0)),
                ellipsoid.cartographicToCartesian(Cartographic.fromDegrees(-50.0, 50.0, 0.0))
            ]
        });

        var mode = sceneState.mode;
        sceneState.mode = SceneMode.COLUMBUS_VIEW;
        var boundingVolume = polylines.update(context, sceneState).boundingVolume;
        sceneState.mode = mode;

        var positions = one.getPositions();
        var projectedPositions = [];
        for (var i = 0; i < positions.length; ++i) {
            projectedPositions.push(projection.project(ellipsoid.cartesianToCartographic(positions[i])));
        }
        var bs = BoundingSphere.fromPoints(projectedPositions);
        bs.center = new Cartesian3(0.0, bs.center.x, bs.center.y);
        expect(one._boundingVolume2D.center.equalsEpsilon(bs.center, CesiumMath.EPSILON8)).toEqual(true);
        expect(one._boundingVolume2D.radius).toEqualEpsilon(bs.radius, CesiumMath.EPSILON12);

        var positions = two.getPositions();
        var projectedPositions = [];
        for (var i = 0; i < positions.length; ++i) {
            projectedPositions.push(projection.project(ellipsoid.cartesianToCartographic(positions[i])));
        }
        bs = BoundingSphere.fromPoints(projectedPositions);
        bs.center = new Cartesian3(0.0, bs.center.x, bs.center.y);
        expect(two._boundingVolume2D.center.equalsEpsilon(bs.center, CesiumMath.EPSILON8)).toEqual(true);
        expect(two._boundingVolume2D.radius).toEqualEpsilon(bs.radius, CesiumMath.EPSILON12);

        expect(boundingVolume).toEqual(one._boundingVolume2D.union(two._boundingVolume2D));
    });

    it('computes bounding rectangle in 2D', function() {
        var projection = sceneState.scene2D.projection;
        var ellipsoid = projection.getEllipsoid();

        var one = polylines.add({
            positions : [
                ellipsoid.cartographicToCartesian(Cartographic.fromDegrees(-50.0, -50.0, 0.0)),
                ellipsoid.cartographicToCartesian(Cartographic.fromDegrees(50.0, -50.0, 0.0))
            ]
        });
        var two = polylines.add({
            positions : [
                ellipsoid.cartographicToCartesian(Cartographic.fromDegrees(50.0, 50.0, 0.0)),
                ellipsoid.cartographicToCartesian(Cartographic.fromDegrees(-50.0, 50.0, 0.0))
            ]
        });

        var mode = sceneState.mode;
        sceneState.mode = SceneMode.SCENE2D;
        var boundingVolume = polylines.update(context, sceneState).boundingVolume;
        sceneState.mode = mode;

        var positions = one.getPositions();
        var projectedPositions = [];
        for (var i = 0; i < positions.length; ++i) {
            projectedPositions.push(projection.project(ellipsoid.cartesianToCartographic(positions[i])));
        }
        var br = BoundingRectangle.fromPoints(projectedPositions);
        expect(one._boundingRectangle.x).toEqual(br.x);
        expect(one._boundingRectangle.y).toEqual(br.y);
        expect(one._boundingRectangle.width).toEqual(br.width);
        expect(one._boundingRectangle.height).toEqual(br.height);

        var positions = two.getPositions();
        var projectedPositions = [];
        for (var i = 0; i < positions.length; ++i) {
            projectedPositions.push(projection.project(ellipsoid.cartesianToCartographic(positions[i])));
        }
        var br = BoundingRectangle.fromPoints(projectedPositions);
        expect(two._boundingRectangle.x).toEqual(br.x);
        expect(two._boundingRectangle.y).toEqual(br.y);
        expect(two._boundingRectangle.width).toEqual(br.width);
        expect(two._boundingRectangle.height).toEqual(br.height);

        expect(boundingVolume).toEqual(one._boundingRectangle.union(two._boundingRectangle));
=======
>>>>>>> c85d4a2e
    });

    it('isDestroyed', function() {
        expect(polylines.isDestroyed()).toEqual(false);
        polylines.destroy();
        expect(polylines.isDestroyed()).toEqual(true);
    });

});<|MERGE_RESOLUTION|>--- conflicted
+++ resolved
@@ -1629,7 +1629,6 @@
         expect(function() {
             polylines.get();
         }).toThrow();
-<<<<<<< HEAD
     });
 
     it('computes bounding sphere in 3D', function() {
@@ -1656,7 +1655,6 @@
             }]
         });
         var three = polylines.add({
-            positions : [{
                 x : 7.0,
                 y : 8.0,
                 z : 9.0
@@ -1765,8 +1763,6 @@
         expect(two._boundingRectangle.height).toEqual(br.height);
 
         expect(boundingVolume).toEqual(one._boundingRectangle.union(two._boundingRectangle));
-=======
->>>>>>> c85d4a2e
     });
 
     it('isDestroyed', function() {
