<<<<<<< HEAD
defineSuite([
        'Scene/ImageryLayer',
        'Core/EllipsoidTerrainProvider',
        'Core/Proj4Projection',
        'Core/Rectangle',
        'Core/RequestScheduler',
        'Core/Resource',
        'Renderer/ComputeEngine',
        'Renderer/TextureMagnificationFilter',
        'Renderer/TextureMinificationFilter',
        'Scene/ArcGisMapServerImageryProvider',
        'Scene/BingMapsImageryProvider',
        'Scene/createTileMapServiceImageryProvider',
        'Scene/GlobeSurfaceTile',
        'Scene/Imagery',
        'Scene/ImageryLayerCollection',
        'Scene/ImageryState',
        'Scene/NeverTileDiscardPolicy',
        'Scene/QuadtreeTile',
        'Scene/SingleTileImageryProvider',
        'Scene/UrlTemplateImageryProvider',
        'Scene/WebMapServiceImageryProvider',
        'Specs/createScene',
        'Specs/pollToPromise'
    ], function(
        ImageryLayer,
        EllipsoidTerrainProvider,
        Proj4Projection,
        Rectangle,
        RequestScheduler,
        Resource,
        ComputeEngine,
        TextureMagnificationFilter,
        TextureMinificationFilter,
        ArcGisMapServerImageryProvider,
        BingMapsImageryProvider,
        createTileMapServiceImageryProvider,
        GlobeSurfaceTile,
        Imagery,
        ImageryLayerCollection,
        ImageryState,
        NeverTileDiscardPolicy,
        QuadtreeTile,
        SingleTileImageryProvider,
        UrlTemplateImageryProvider,
        WebMapServiceImageryProvider,
        createScene,
        pollToPromise) {
    'use strict';
=======
import { EllipsoidTerrainProvider } from '../../Source/Cesium.js';
import { Rectangle } from '../../Source/Cesium.js';
import { RequestScheduler } from '../../Source/Cesium.js';
import { Resource } from '../../Source/Cesium.js';
import { ComputeEngine } from '../../Source/Cesium.js';
import { TextureMagnificationFilter } from '../../Source/Cesium.js';
import { TextureMinificationFilter } from '../../Source/Cesium.js';
import { ArcGisMapServerImageryProvider } from '../../Source/Cesium.js';
import { BingMapsImageryProvider } from '../../Source/Cesium.js';
import { TileMapServiceImageryProvider } from '../../Source/Cesium.js';
import { GlobeSurfaceTile } from '../../Source/Cesium.js';
import { Imagery } from '../../Source/Cesium.js';
import { ImageryLayer } from '../../Source/Cesium.js';
import { ImageryLayerCollection } from '../../Source/Cesium.js';
import { ImageryState } from '../../Source/Cesium.js';
import { NeverTileDiscardPolicy } from '../../Source/Cesium.js';
import { QuadtreeTile } from '../../Source/Cesium.js';
import { SingleTileImageryProvider } from '../../Source/Cesium.js';
import { UrlTemplateImageryProvider } from '../../Source/Cesium.js';
import { WebMapServiceImageryProvider } from '../../Source/Cesium.js';
import createScene from '../createScene.js';
import pollToPromise from '../pollToPromise.js';

describe('Scene/ImageryLayer', function() {
>>>>>>> 1375c71d

    var scene;
    var computeEngine;

    beforeAll(function() {
        scene = createScene();
        computeEngine = new ComputeEngine(scene.context);
    });

    afterAll(function() {
        scene.destroyForSpecs();
        computeEngine.destroy();
    });

    afterEach(function() {
        Resource._Implementations.loadAndExecuteScript = Resource._DefaultImplementations.loadAndExecuteScript;
        Resource._Implementations.createImage = Resource._DefaultImplementations.createImage;
        Resource._Implementations.loadWithXhr = Resource._DefaultImplementations.loadWithXhr;

        scene.frameState.commandList.length = 0;
    });

    function CustomDiscardPolicy() {
        this.shouldDiscard = false;
    }

    CustomDiscardPolicy.prototype.isReady = function() {
        return true;
    };

    CustomDiscardPolicy.prototype.shouldDiscardImage = function(image) {
        return this.shouldDiscard;
    };

    it('discards tiles when the ImageryProvider\'s discard policy says to do so', function() {
        Resource._Implementations.createImage = function(url, crossOrigin, deferred) {
            Resource._DefaultImplementations.createImage('Data/Images/Red16x16.png', crossOrigin, deferred);
        };

        Resource._Implementations.loadWithXhr = function(url, responseType, method, data, headers, deferred, overrideMimeType) {
            Resource._DefaultImplementations.loadWithXhr('Data/Images/Red16x16.png', responseType, method, data, headers, deferred);
        };

        var discardPolicy = new CustomDiscardPolicy();

        var provider = new WebMapServiceImageryProvider({
            url : 'made/up/url',
            layers : 'foo',
            tileDiscardPolicy : discardPolicy
        });

        var layer = new ImageryLayer(provider);

        return pollToPromise(function() {
            return provider.ready;
        }).then(function() {
            discardPolicy.shouldDiscard = true;
            var imagery = new Imagery(layer, 0, 0, 0);
            imagery.addReference();
            layer._requestImagery(imagery);
            RequestScheduler.update();

            return pollToPromise(function() {
                return imagery.state === ImageryState.RECEIVED;
            }).then(function() {
                layer._createTexture(scene.context, imagery);
                expect(imagery.state).toEqual(ImageryState.INVALID);
                imagery.releaseReference();
            });
        });
    });

    it('discards tiles generated from images in arbitrary projections when the ImageryProvider\'s discard policy says to do so', function() {
        var epsg3031wkt = '+proj=stere +lat_0=-90 +lat_ts=-71 +lon_0=0 +k=1 +x_0=0 +y_0=0 +ellps=WGS84 +datum=WGS84 +units=m +no_defs';
        var epsg3031Bounds = Rectangle.fromDegrees(-180.0000, -90.0000, 180.0000, -60.0000);
        var epsg3031mapProjection = new Proj4Projection({
            wellKnownText : epsg3031wkt,
            wgs84Bounds : epsg3031Bounds
        });

        var discardPolicy = new CustomDiscardPolicy();

        var provider = createTileMapServiceImageryProvider({
            url : 'Data/TMS/LIMAportion',
            mapProjection : epsg3031mapProjection,
            tileDiscardPolicy : discardPolicy
        });
        var layer = new ImageryLayer(provider);

        return pollToPromise(function() {
            return provider.ready;
        }).then(function() {
            discardPolicy.shouldDiscard = true;

            var imagery = new Imagery(layer, 0, 0, 0);
            imagery.addReference();
            imagery.projectedRectangles[0] = epsg3031Bounds;
            layer._requestProjectedImages(imagery, [0, 0], 0, 0);
            RequestScheduler.update();

            return pollToPromise(function() {
                return imagery.state === ImageryState.RECEIVED;
            }).then(function() {
                layer._createMultipleTextures(scene.context, imagery);
                expect(imagery.state).toEqual(ImageryState.INVALID);
                imagery.releaseReference();
            });
        });
    });

    function createWebMercatorProvider() {
        Resource._Implementations.loadAndExecuteScript = function(url, functionName) {
            window[functionName]({
                'authenticationResultCode' : 'ValidCredentials',
                'brandLogoUri' : 'http:\/\/dev.virtualearth.net\/Branding\/logo_powered_by.png',
                'copyright' : 'Copyright © 2012 Microsoft and its suppliers. All rights reserved. This API cannot be accessed and the content and any results may not be used, reproduced or transmitted in any manner without express written permission from Microsoft Corporation.',
                'resourceSets' : [{
                    'estimatedTotal' : 1,
                    'resources' : [{
                        '__type' : 'ImageryMetadata:http:\/\/schemas.microsoft.com\/search\/local\/ws\/rest\/v1',
                        'imageHeight' : 256,
                        'imageUrl' : 'http:\/\/invalid.{subdomain}.invalid\/tiles\/r{quadkey}?g=1062&lbl=l1&productSet=mmCB',
                        'imageUrlSubdomains' : ['t0'],
                        'imageWidth' : 256,
                        'imageryProviders' : null,
                        'vintageEnd' : null,
                        'vintageStart' : null,
                        'zoomMax' : 21,
                        'zoomMin' : 1
                    }]
                }],
                'statusCode' : 200,
                'statusDescription' : 'OK',
                'traceId' : 'c9cf8c74a8b24644974288c92e448972|EWRM003311|02.00.171.2600|'
            });
        };

        Resource._Implementations.createImage = function(url, crossOrigin, deferred) {
            Resource._DefaultImplementations.createImage('Data/Images/Red16x16.png', crossOrigin, deferred);
        };

        Resource._Implementations.loadWithXhr = function(url, responseType, method, data, headers, deferred, overrideMimeType) {
            Resource._DefaultImplementations.loadWithXhr('Data/Images/Red16x16.png', responseType, method, data, headers, deferred);
        };

        return new BingMapsImageryProvider({
            url : 'http://host.invalid',
            tileDiscardPolicy : new NeverTileDiscardPolicy()
        });
    }

    it('reprojects web mercator images when necessary', function() {
        var provider = createWebMercatorProvider();
        var layer = new ImageryLayer(provider);

        return pollToPromise(function() {
            return provider.ready;
        }).then(function() {
            var imagery = new Imagery(layer, 0, 0, 0);
            imagery.addReference();
            layer._requestImagery(imagery);
            RequestScheduler.update();

            return pollToPromise(function() {
                return imagery.state === ImageryState.RECEIVED;
            }).then(function() {
                layer._createTexture(scene.context, imagery);

                return pollToPromise(function() {
                    return imagery.state === ImageryState.TEXTURE_LOADED;
                }).then(function() {
                    var textureBeforeReprojection = imagery.textureWebMercator;
                    layer._reprojectTexture(scene.frameState, imagery, true);
                    layer.queueReprojectionCommands(scene.frameState);
                    scene.frameState.commandList[0].execute(computeEngine);

                    return pollToPromise(function() {
                        return imagery.state === ImageryState.READY;
                    }).then(function() {
                        expect(imagery.texture).toBeDefined();
                        expect(imagery.texture.sampler).toBeDefined();
                        expect(imagery.texture.sampler.minificationFilter).toEqual(TextureMinificationFilter.LINEAR_MIPMAP_LINEAR);
                        expect(imagery.texture.sampler.magnificationFilter).toEqual(TextureMinificationFilter.LINEAR);
                        expect(textureBeforeReprojection).not.toEqual(imagery.texture);
                        imagery.releaseReference();
                    });
                });
            });
        });
    });

    it('reprojects images from arbitrary projections', function() {
        var epsg3031wkt = '+proj=stere +lat_0=-90 +lat_ts=-71 +lon_0=0 +k=1 +x_0=0 +y_0=0 +ellps=WGS84 +datum=WGS84 +units=m +no_defs';
        var epsg3031Bounds = Rectangle.fromDegrees(-180.0000, -90.0000, 180.0000, -60.0000);
        var epsg3031mapProjection = new Proj4Projection({
            wellKnownText : epsg3031wkt,
            wgs84Bounds : epsg3031Bounds
        });

        var provider = createTileMapServiceImageryProvider({
            url : 'Data/TMS/LIMAportion',
            mapProjection : epsg3031mapProjection
        });
        var layer = new ImageryLayer(provider);

        return pollToPromise(function() {
            return provider.ready;
        }).then(function() {
            var imagery = new Imagery(layer, 0, 0, 0);
            imagery.addReference();
            imagery.projectedRectangles[0] = epsg3031Bounds;
            layer._requestProjectedImages(imagery, [0, 0], 0, 0);
            RequestScheduler.update();

            return pollToPromise(function() {
                return imagery.state === ImageryState.RECEIVED;
            }).then(function() {
                layer._createMultipleTextures(scene.context, imagery);

                return pollToPromise(function() {
                    return imagery.state === ImageryState.TEXTURE_LOADED;
                }).then(function() {
                    layer._multisourceReprojectTexture(scene.frameState, imagery);
                    layer.queueReprojectionCommands(scene.frameState);
                    scene.frameState.commandList[0].execute(computeEngine);

                    return pollToPromise(function() {
                        return imagery.state === ImageryState.READY;
                    }).then(function() {
                        expect(imagery.texture).toBeDefined();
                        expect(imagery.texture.sampler).toBeDefined();
                        expect(imagery.texture.sampler.minificationFilter).toEqual(TextureMinificationFilter.LINEAR_MIPMAP_LINEAR);
                        expect(imagery.texture.sampler.magnificationFilter).toEqual(TextureMinificationFilter.LINEAR);
                        imagery.releaseReference();
                    });
                });
            });
        });
    });

    it('does not reproject web mercator images when not necessary', function() {
        var provider = createWebMercatorProvider();
        var layer = new ImageryLayer(provider);

        return pollToPromise(function() {
            return provider.ready;
        }).then(function() {
            var imagery = new Imagery(layer, 0, 1, 3);
            imagery.addReference();
            layer._requestImagery(imagery);
            RequestScheduler.update();

            return pollToPromise(function() {
                return imagery.state === ImageryState.RECEIVED;
            }).then(function() {
                layer._createTexture(scene.context, imagery);

                return pollToPromise(function() {
                    return imagery.state === ImageryState.TEXTURE_LOADED;
                }).then(function() {
                    expect(imagery.textureWebMercator).toBeDefined();
                    layer._reprojectTexture(scene.frameState, imagery, false);
                    layer.queueReprojectionCommands(scene.frameState);
                    expect(scene.frameState.commandList.length).toBe(0);

                    return pollToPromise(function() {
                        return imagery.state === ImageryState.READY;
                    }).then(function() {
                        expect(imagery.texture).not.toBeDefined();
                        imagery.releaseReference();
                    });
                });
            });
        });
    });

    it('reprojects web mercator images later if it becomes necessary later', function() {
        var provider = createWebMercatorProvider();
        var layer = new ImageryLayer(provider);

        return pollToPromise(function() {
            return provider.ready;
        }).then(function() {
            var imagery = new Imagery(layer, 0, 1, 3);
            imagery.addReference();
            layer._requestImagery(imagery);
            RequestScheduler.update();

            return pollToPromise(function() {
                return imagery.state === ImageryState.RECEIVED;
            }).then(function() {
                layer._createTexture(scene.context, imagery);

                return pollToPromise(function() {
                    return imagery.state === ImageryState.TEXTURE_LOADED;
                }).then(function() {
                    var textureBeforeReprojection = imagery.textureWebMercator;
                    layer._reprojectTexture(scene.frameState, imagery, false);
                    layer.queueReprojectionCommands(scene.frameState);
                    expect(scene.frameState.commandList.length).toBe(0);

                    return pollToPromise(function() {
                        return imagery.state === ImageryState.READY;
                    }).then(function() {
                        expect(imagery.texture).not.toBeDefined();

                        layer._reprojectTexture(scene.frameState, imagery, true);
                        layer.queueReprojectionCommands(scene.frameState);
                        scene.frameState.commandList[0].execute(computeEngine);

                        return pollToPromise(function() {
                            return imagery.state === ImageryState.READY;
                        }).then(function() {
                            expect(imagery.texture).toBeDefined();
                            expect(imagery.texture.sampler).toBeDefined();
                            expect(imagery.texture.sampler.minificationFilter).toEqual(TextureMinificationFilter.LINEAR_MIPMAP_LINEAR);
                            expect(imagery.texture.sampler.magnificationFilter).toEqual(TextureMinificationFilter.LINEAR);
                            expect(textureBeforeReprojection).not.toEqual(imagery.texture);
                            imagery.releaseReference();
                        });
                    });
                });
            });
        });
    });

    it('assigns texture property when reprojection is skipped because the tile is very small', function() {
        Resource._Implementations.createImage = function(url, crossOrigin, deferred) {
            Resource._DefaultImplementations.createImage('Data/Images/Red256x256.png', crossOrigin, deferred);
        };

        var provider = new UrlTemplateImageryProvider({
            url : 'http://example.com/{z}/{x}/{y}.png',
            minimumLevel : 13,
            maximumLevel: 19,
            rectangle : Rectangle.fromDegrees(13.39657249732205, 52.49127999816725, 13.42722986993895, 52.50998943590507)
        });
        var layer = new ImageryLayer(provider);

        return pollToPromise(function() {
            return provider.ready;
        }).then(function() {
            var imagery = new Imagery(layer, 4400, 2686, 13);
            imagery.addReference();
            layer._requestImagery(imagery);
            RequestScheduler.update();

            return pollToPromise(function() {
                return imagery.state === ImageryState.RECEIVED;
            }).then(function() {
                layer._createTexture(scene.context, imagery);

                return pollToPromise(function() {
                    return imagery.state === ImageryState.TEXTURE_LOADED;
                }).then(function() {
                    layer._reprojectTexture(scene.frameState, imagery, true);
                    layer.queueReprojectionCommands(scene.frameState);
                    expect(scene.frameState.commandList.length).toBe(0);

                    return pollToPromise(function() {
                        return imagery.state === ImageryState.READY;
                    }).then(function() {
                        expect(imagery.texture).toBeDefined();
                        expect(imagery.texture.sampler).toBeDefined();
                        expect(imagery.texture.sampler.minificationFilter).toEqual(TextureMinificationFilter.LINEAR_MIPMAP_LINEAR);
                        expect(imagery.texture.sampler.magnificationFilter).toEqual(TextureMinificationFilter.LINEAR);
                        expect(imagery.texture).toBe(imagery.textureWebMercator);
                        imagery.releaseReference();
                    });
                });
            });
        });
    });

    it('cancels reprojection', function() {
        var provider = createWebMercatorProvider();
        var layer = new ImageryLayer(provider);

        return pollToPromise(function() {
            return provider.ready;
        }).then(function() {
            var imagery = new Imagery(layer, 0, 0, 0);
            imagery.addReference();
            layer._requestImagery(imagery);
            RequestScheduler.update();

            return pollToPromise(function() {
                return imagery.state === ImageryState.RECEIVED;
            }).then(function() {
                layer._createTexture(scene.context, imagery);

                return pollToPromise(function() {
                    return imagery.state === ImageryState.TEXTURE_LOADED;
                }).then(function() {
                    layer._reprojectTexture(scene.frameState, imagery);
                    layer.cancelReprojections();
                    layer.queueReprojectionCommands(scene.frameState);
                    expect(scene.frameState.commandList.length).toEqual(0);
                });
            });
        });
    });

    it('basic properties work as expected', function() {
        var provider = new SingleTileImageryProvider({
            url : 'Data/Images/Red16x16.png'
        });

        var rectangle = new Rectangle(0.1, 0.2, 0.3, 0.4);
        var layer = new ImageryLayer(provider, {
            rectangle : rectangle
        });
        expect(layer.rectangle).toEqual(rectangle);
        expect(layer.isDestroyed()).toEqual(false);
        layer.destroy();
        expect(layer.isDestroyed()).toEqual(true);
    });

    it('allows setting texture filter properties', function() {
        var provider = new SingleTileImageryProvider({
            url : 'Data/Images/Red16x16.png'
        });

        // expect default LINEAR
        var layer = new ImageryLayer(provider);
        expect(layer.minificationFilter).toEqual(TextureMinificationFilter.LINEAR);
        expect(layer.magnificationFilter).toEqual(TextureMagnificationFilter.LINEAR);
        layer.destroy();

        // change to NEAREST
        layer = new ImageryLayer(provider, {
            minificationFilter: TextureMinificationFilter.NEAREST,
            magnificationFilter: TextureMagnificationFilter.NEAREST
        });
        expect(layer.minificationFilter).toEqual(TextureMinificationFilter.NEAREST);
        expect(layer.magnificationFilter).toEqual(TextureMagnificationFilter.NEAREST);

        return pollToPromise(function() {
            return provider.ready;
        }).then(function() {
            var imagery = new Imagery(layer, 0, 0, 0);
            imagery.addReference();
            layer._requestImagery(imagery);
            RequestScheduler.update();

            return pollToPromise(function() {
                return imagery.state === ImageryState.RECEIVED;
            }).then(function() {
                layer._createTexture(scene.context, imagery);
                var sampler = imagery.texture.sampler;
                expect(sampler.minificationFilter).toEqual(TextureMinificationFilter.NEAREST);
                expect(sampler.magnificationFilter).toEqual(TextureMinificationFilter.NEAREST);
                imagery.releaseReference();
                layer.destroy();
            });
        });
    });

    it('uses default texture filter properties of ImageryProvider', function() {
        var provider = new SingleTileImageryProvider({
            url : 'Data/Images/Red16x16.png'
        });

        provider.defaultMinificationFilter = TextureMinificationFilter.NEAREST;
        provider.defaultMagnificationFilter = TextureMinificationFilter.NEAREST;

        var layer = new ImageryLayer(provider);
        expect(layer.minificationFilter).toEqual(TextureMinificationFilter.NEAREST);
        expect(layer.magnificationFilter).toEqual(TextureMagnificationFilter.NEAREST);
        layer.destroy();
    });

    it('returns HTTP status code information in TileProviderError', function() {
        // Web browsers unfortunately provide very little information about what went wrong when an Image fails
        // to load.  But when an imagery provider is configured to use a TileDiscardPolicy, Cesium downloads the image
        // using XHR and then creates a blob URL to pass to an actual Image.  This allows access to much more detailed
        // information, including the status code.

        var provider = new ArcGisMapServerImageryProvider({
            url : 'File/That/Does/Not/Exist',
            usePreCachedTilesIfAvailable : false,
            tileDiscardPolicy : new NeverTileDiscardPolicy()
        });

        var errorRaised = false;
        provider.errorEvent.addEventListener(function(tileProviderError) {
            expect(tileProviderError).toBeDefined();
            expect(tileProviderError.error).toBeDefined();
            expect(tileProviderError.error.statusCode).toBe(404);
            errorRaised = true;
        });

        var imageryLayer = new ImageryLayer(provider);

        return pollToPromise(function() {
            return provider.ready;
        }).then(function() {
            imageryLayer._requestImagery(new Imagery(imageryLayer, 0, 0, 0));
            RequestScheduler.update();

            return pollToPromise(function() {
                return errorRaised;
            });
        });
    });

    it('getViewableRectangle works', function() {
        var providerRectangle = Rectangle.fromDegrees(8.2, 61.09, 8.5, 61.7);
        var provider = new SingleTileImageryProvider({
            url : 'Data/Images/Green4x4.png',
            rectangle : providerRectangle
        });

        var layerRectangle = Rectangle.fromDegrees(7.2, 60.9, 9.0, 61.7);
        var layer = new ImageryLayer(provider, {
            rectangle : layerRectangle
        });

        return layer.getViewableRectangle().then(function(rectangle) {
            expect(rectangle).toEqual(Rectangle.intersection(providerRectangle, layerRectangle));
        });
    });

    describe('createTileImagerySkeletons', function() {
        it('handles a base layer that does not cover the entire globe', function() {
            var provider = new TileMapServiceImageryProvider({
                url : 'Data/TMS/SmallArea'
            });

            var layers = new ImageryLayerCollection();
            var layer = layers.addImageryProvider(provider);
            var terrainProvider = new EllipsoidTerrainProvider();

            return pollToPromise(function() {
                return provider.ready && terrainProvider.ready;
            }).then(function() {
                var tiles = QuadtreeTile.createLevelZeroTiles(terrainProvider.tilingScheme);
                tiles[0].data = new GlobeSurfaceTile();
                tiles[1].data = new GlobeSurfaceTile();

                layer._createTileImagerySkeletons(tiles[0], terrainProvider);
                layer._createTileImagerySkeletons(tiles[1], terrainProvider);

                // Both tiles should have imagery from this layer completely covering them.
                expect(tiles[0].data.imagery.length).toBe(4);
                expect(tiles[0].data.imagery[0].textureCoordinateRectangle.x).toBe(0.0);
                expect(tiles[0].data.imagery[0].textureCoordinateRectangle.w).toBe(1.0);
                expect(tiles[0].data.imagery[1].textureCoordinateRectangle.x).toBe(0.0);
                expect(tiles[0].data.imagery[1].textureCoordinateRectangle.y).toBe(0.0);
                expect(tiles[0].data.imagery[2].textureCoordinateRectangle.z).toBe(1.0);
                expect(tiles[0].data.imagery[2].textureCoordinateRectangle.w).toBe(1.0);
                expect(tiles[0].data.imagery[3].textureCoordinateRectangle.y).toBe(0.0);
                expect(tiles[0].data.imagery[3].textureCoordinateRectangle.z).toBe(1.0);

                expect(tiles[1].data.imagery.length).toBe(2);
                expect(tiles[1].data.imagery[0].textureCoordinateRectangle.x).toBe(0.0);
                expect(tiles[1].data.imagery[0].textureCoordinateRectangle.w).toBe(1.0);
                expect(tiles[1].data.imagery[0].textureCoordinateRectangle.z).toBe(1.0);
                expect(tiles[1].data.imagery[1].textureCoordinateRectangle.x).toBe(0.0);
                expect(tiles[1].data.imagery[1].textureCoordinateRectangle.y).toBe(0.0);
                expect(tiles[1].data.imagery[1].textureCoordinateRectangle.z).toBe(1.0);
            });
        });

        it('does not get confused when base layer imagery overlaps in one direction but not the other', function() {
            // This is a pretty specific test targeted at https://github.com/AnalyticalGraphicsInc/cesium/issues/2815
            // It arranges for tileImageryBoundsScratch to be a rectangle that is invalid in the WebMercator projection.
            // Then, it triggers issue #2815 where that stale data is used in a later call.  Prior to the fix this
            // triggers an exception (use of an undefined reference).

            var wholeWorldProvider = new SingleTileImageryProvider({
                url : 'Data/Images/Blue.png'
            });

            var provider = new TileMapServiceImageryProvider({
                url : 'Data/TMS/SmallArea'
            });

            var layers = new ImageryLayerCollection();
            var wholeWorldLayer = layers.addImageryProvider(wholeWorldProvider);
            var terrainProvider = new EllipsoidTerrainProvider();

            return pollToPromise(function() {
                return wholeWorldProvider.ready && provider.ready && terrainProvider.ready;
            }).then(function() {
                var tiles = QuadtreeTile.createLevelZeroTiles(terrainProvider.tilingScheme);
                tiles[0].data = new GlobeSurfaceTile();
                tiles[1].data = new GlobeSurfaceTile();

                wholeWorldLayer._createTileImagerySkeletons(tiles[0], terrainProvider);
                wholeWorldLayer._createTileImagerySkeletons(tiles[1], terrainProvider);

                layers.removeAll();
                var layer = layers.addImageryProvider(provider);

                // Use separate tiles for the small area provider.
                tiles = QuadtreeTile.createLevelZeroTiles(terrainProvider.tilingScheme);
                tiles[0].data = new GlobeSurfaceTile();
                tiles[1].data = new GlobeSurfaceTile();

                // The stale data was used in this call prior to the fix.
                layer._createTileImagerySkeletons(tiles[1], terrainProvider);

                // Same assertions as above as in 'handles a base layer that does not cover the entire globe'
                // as a sanity check.  Really we're just testing that the call above doesn't throw.
                expect(tiles[1].data.imagery.length).toBe(2);
                expect(tiles[1].data.imagery[0].textureCoordinateRectangle.x).toBe(0.0);
                expect(tiles[1].data.imagery[0].textureCoordinateRectangle.w).toBe(1.0);
                expect(tiles[1].data.imagery[0].textureCoordinateRectangle.z).toBe(1.0);
                expect(tiles[1].data.imagery[1].textureCoordinateRectangle.x).toBe(0.0);
                expect(tiles[1].data.imagery[1].textureCoordinateRectangle.y).toBe(0.0);
                expect(tiles[1].data.imagery[1].textureCoordinateRectangle.z).toBe(1.0);
            });
        });

        it('handles a non-base layer that does not cover the entire globe', function() {
            var baseProvider = new SingleTileImageryProvider({
                url : 'Data/Images/Green4x4.png'
            });

            var provider = new TileMapServiceImageryProvider({
                url : 'Data/TMS/SmallArea'
            });

            var layers = new ImageryLayerCollection();
            layers.addImageryProvider(baseProvider);
            var layer = layers.addImageryProvider(provider);
            var terrainProvider = new EllipsoidTerrainProvider();

            return pollToPromise(function() {
                return provider.ready && terrainProvider.ready;
            }).then(function() {
                var tiles = QuadtreeTile.createLevelZeroTiles(terrainProvider.tilingScheme);
                tiles[0].data = new GlobeSurfaceTile();
                tiles[1].data = new GlobeSurfaceTile();

                layer._createTileImagerySkeletons(tiles[0], terrainProvider);
                layer._createTileImagerySkeletons(tiles[1], terrainProvider);

                // Only the western tile should have imagery from this layer.
                // And the imagery should not cover it completely.
                expect(tiles[0].data.imagery.length).toBe(4);
                expect(tiles[0].data.imagery[0].textureCoordinateRectangle.x).not.toBe(0.0);
                expect(tiles[0].data.imagery[0].textureCoordinateRectangle.y).not.toBe(0.0);
                expect(tiles[0].data.imagery[0].textureCoordinateRectangle.z).not.toBe(1.0);
                expect(tiles[0].data.imagery[0].textureCoordinateRectangle.w).not.toBe(1.0);
                expect(tiles[0].data.imagery[1].textureCoordinateRectangle.x).not.toBe(0.0);
                expect(tiles[0].data.imagery[1].textureCoordinateRectangle.y).not.toBe(0.0);
                expect(tiles[0].data.imagery[1].textureCoordinateRectangle.z).not.toBe(1.0);
                expect(tiles[0].data.imagery[1].textureCoordinateRectangle.w).not.toBe(1.0);
                expect(tiles[0].data.imagery[2].textureCoordinateRectangle.x).not.toBe(0.0);
                expect(tiles[0].data.imagery[2].textureCoordinateRectangle.y).not.toBe(0.0);
                expect(tiles[0].data.imagery[2].textureCoordinateRectangle.z).not.toBe(1.0);
                expect(tiles[0].data.imagery[2].textureCoordinateRectangle.w).not.toBe(1.0);
                expect(tiles[0].data.imagery[3].textureCoordinateRectangle.x).not.toBe(0.0);
                expect(tiles[0].data.imagery[3].textureCoordinateRectangle.y).not.toBe(0.0);
                expect(tiles[0].data.imagery[3].textureCoordinateRectangle.z).not.toBe(1.0);
                expect(tiles[0].data.imagery[3].textureCoordinateRectangle.w).not.toBe(1.0);

                expect(tiles[1].data.imagery.length).toBe(0);
            });
        });

        it('honors the minimumTerrainLevel and maximumTerrainLevel properties', function() {
            var provider = new SingleTileImageryProvider({
                url : 'Data/Images/Green4x4.png'
            });

            var layer = new ImageryLayer(provider, {
                minimumTerrainLevel : 2,
                maximumTerrainLevel : 4
            });

            var layers = new ImageryLayerCollection();
            layers.add(layer);

            var terrainProvider = new EllipsoidTerrainProvider();

            return pollToPromise(function() {
                return provider.ready && terrainProvider.ready;
            }).then(function() {
                var level0 = QuadtreeTile.createLevelZeroTiles(terrainProvider.tilingScheme);
                var level1 = level0[0].children;
                var level2 = level1[0].children;
                var level3 = level2[0].children;
                var level4 = level3[0].children;
                var level5 = level4[0].children;

                level0[0].data = new GlobeSurfaceTile();
                level1[0].data = new GlobeSurfaceTile();
                level2[0].data = new GlobeSurfaceTile();
                level3[0].data = new GlobeSurfaceTile();
                level4[0].data = new GlobeSurfaceTile();
                level5[0].data = new GlobeSurfaceTile();

                layer._createTileImagerySkeletons(level0[0], terrainProvider);
                expect(level0[0].data.imagery.length).toBe(0);

                layer._createTileImagerySkeletons(level1[0], terrainProvider);
                expect(level1[0].data.imagery.length).toBe(0);

                layer._createTileImagerySkeletons(level2[0], terrainProvider);
                expect(level2[0].data.imagery.length).toBe(1);

                layer._createTileImagerySkeletons(level3[0], terrainProvider);
                expect(level3[0].data.imagery.length).toBe(1);

                layer._createTileImagerySkeletons(level4[0], terrainProvider);
                expect(level4[0].data.imagery.length).toBe(1);

                layer._createTileImagerySkeletons(level5[0], terrainProvider);
                expect(level5[0].data.imagery.length).toBe(0);
            });
        });

        it('honors limited extent of non-base ImageryLayer', function() {
            var provider = new SingleTileImageryProvider({
                url : 'Data/Images/Green4x4.png'
            });

            var layer = new ImageryLayer(provider, {
                rectangle : Rectangle.fromDegrees(7.2, 60.9, 9.0, 61.7)
            });

            var layers = new ImageryLayerCollection();
            layers.addImageryProvider(new SingleTileImageryProvider({
                url : 'Data/Images/Red16x16.png'
            }));
            layers.add(layer);

            var terrainProvider = new EllipsoidTerrainProvider();

            return pollToPromise(function() {
                return provider.ready && terrainProvider.ready;
            }).then(function() {
                var tiles = QuadtreeTile.createLevelZeroTiles(terrainProvider.tilingScheme);
                tiles[0].data = new GlobeSurfaceTile();
                tiles[1].data = new GlobeSurfaceTile();

                layer._createTileImagerySkeletons(tiles[0], terrainProvider);
                layer._createTileImagerySkeletons(tiles[1], terrainProvider);

                // The western hemisphere should not have any imagery tiles mapped to it.
                expect(tiles[0].data.imagery.length).toBe(0);

                // The eastern hemisphere should have one tile with limited extent.
                expect(tiles[1].data.imagery.length).toBe(1);

                var textureCoordinates = tiles[1].data.imagery[0].textureCoordinateRectangle;
                expect(textureCoordinates.x).toBeGreaterThan(0.0);
                expect(textureCoordinates.y).toBeGreaterThan(0.0);
                expect(textureCoordinates.z).toBeLessThan(1.0);
                expect(textureCoordinates.w).toBeLessThan(1.0);
            });
        });
    });
}, 'WebGL');<|MERGE_RESOLUTION|>--- conflicted
+++ resolved
@@ -1,54 +1,3 @@
-<<<<<<< HEAD
-defineSuite([
-        'Scene/ImageryLayer',
-        'Core/EllipsoidTerrainProvider',
-        'Core/Proj4Projection',
-        'Core/Rectangle',
-        'Core/RequestScheduler',
-        'Core/Resource',
-        'Renderer/ComputeEngine',
-        'Renderer/TextureMagnificationFilter',
-        'Renderer/TextureMinificationFilter',
-        'Scene/ArcGisMapServerImageryProvider',
-        'Scene/BingMapsImageryProvider',
-        'Scene/createTileMapServiceImageryProvider',
-        'Scene/GlobeSurfaceTile',
-        'Scene/Imagery',
-        'Scene/ImageryLayerCollection',
-        'Scene/ImageryState',
-        'Scene/NeverTileDiscardPolicy',
-        'Scene/QuadtreeTile',
-        'Scene/SingleTileImageryProvider',
-        'Scene/UrlTemplateImageryProvider',
-        'Scene/WebMapServiceImageryProvider',
-        'Specs/createScene',
-        'Specs/pollToPromise'
-    ], function(
-        ImageryLayer,
-        EllipsoidTerrainProvider,
-        Proj4Projection,
-        Rectangle,
-        RequestScheduler,
-        Resource,
-        ComputeEngine,
-        TextureMagnificationFilter,
-        TextureMinificationFilter,
-        ArcGisMapServerImageryProvider,
-        BingMapsImageryProvider,
-        createTileMapServiceImageryProvider,
-        GlobeSurfaceTile,
-        Imagery,
-        ImageryLayerCollection,
-        ImageryState,
-        NeverTileDiscardPolicy,
-        QuadtreeTile,
-        SingleTileImageryProvider,
-        UrlTemplateImageryProvider,
-        WebMapServiceImageryProvider,
-        createScene,
-        pollToPromise) {
-    'use strict';
-=======
 import { EllipsoidTerrainProvider } from '../../Source/Cesium.js';
 import { Rectangle } from '../../Source/Cesium.js';
 import { RequestScheduler } from '../../Source/Cesium.js';
@@ -65,6 +14,7 @@
 import { ImageryLayerCollection } from '../../Source/Cesium.js';
 import { ImageryState } from '../../Source/Cesium.js';
 import { NeverTileDiscardPolicy } from '../../Source/Cesium.js';
+import { Proj4Projection } from '../../Source/Cesium.js';
 import { QuadtreeTile } from '../../Source/Cesium.js';
 import { SingleTileImageryProvider } from '../../Source/Cesium.js';
 import { UrlTemplateImageryProvider } from '../../Source/Cesium.js';
@@ -73,7 +23,6 @@
 import pollToPromise from '../pollToPromise.js';
 
 describe('Scene/ImageryLayer', function() {
->>>>>>> 1375c71d
 
     var scene;
     var computeEngine;
@@ -156,7 +105,7 @@
 
         var discardPolicy = new CustomDiscardPolicy();
 
-        var provider = createTileMapServiceImageryProvider({
+        var provider = new TileMapServiceImageryProvider({
             url : 'Data/TMS/LIMAportion',
             mapProjection : epsg3031mapProjection,
             tileDiscardPolicy : discardPolicy
@@ -273,7 +222,7 @@
             wgs84Bounds : epsg3031Bounds
         });
 
-        var provider = createTileMapServiceImageryProvider({
+        var provider = new TileMapServiceImageryProvider({
             url : 'Data/TMS/LIMAportion',
             mapProjection : epsg3031mapProjection
         });
