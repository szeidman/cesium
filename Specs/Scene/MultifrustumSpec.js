--- conflicted
+++ resolved
@@ -1,31 +1,3 @@
-<<<<<<< HEAD
-import { BoundingSphere } from '../../Source/Cesium.js';
-import { BoxGeometry } from '../../Source/Cesium.js';
-import { Cartesian2 } from '../../Source/Cesium.js';
-import { Cartesian3 } from '../../Source/Cesium.js';
-import { Color } from '../../Source/Cesium.js';
-import { defaultValue } from '../../Source/Cesium.js';
-import { defined } from '../../Source/Cesium.js';
-import { destroyObject } from '../../Source/Cesium.js';
-import { GeometryPipeline } from '../../Source/Cesium.js';
-import { Math as CesiumMath } from '../../Source/Cesium.js';
-import { Matrix4 } from '../../Source/Cesium.js';
-import { Resource } from '../../Source/Cesium.js';
-import { BufferUsage } from '../../Source/Cesium.js';
-import { DrawCommand } from '../../Source/Cesium.js';
-import { Pass } from '../../Source/Cesium.js';
-import { RenderState } from '../../Source/Cesium.js';
-import { Sampler } from '../../Source/Cesium.js';
-import { ShaderProgram } from '../../Source/Cesium.js';
-import { VertexArray } from '../../Source/Cesium.js';
-import { BillboardCollection } from '../../Source/Cesium.js';
-import { BlendingState } from '../../Source/Cesium.js';
-import { TextureAtlas } from '../../Source/Cesium.js';
-import createScene from '../createScene.js';
-
-describe('Scene/Multifrustum', function() {
-
-=======
 import { BoundingSphere } from "../../Source/Cesium.js";
 import { BoxGeometry } from "../../Source/Cesium.js";
 import { Cartesian2 } from "../../Source/Cesium.js";
@@ -49,12 +21,10 @@
 import { BlendingState } from "../../Source/Cesium.js";
 import { TextureAtlas } from "../../Source/Cesium.js";
 import createScene from "../createScene.js";
-import { when } from "../../Source/Cesium.js";
 
 describe(
   "Scene/Multifrustum",
   function () {
->>>>>>> 2fd0e8f7
     var scene;
     var context;
     var primitives;
@@ -66,29 +36,12 @@
 
     var logDepth;
 
-<<<<<<< HEAD
-    beforeAll(function() {
-        scene = createScene();
-        logDepth = scene.logarithmicDepthBuffer;
-        scene.destroyForSpecs();
-
-        return Promise.all([
-            Resource.fetchImage('./Data/Images/Green.png').then(function(image) {
-                greenImage = image;
-            }),
-            Resource.fetchImage('./Data/Images/Blue.png').then(function(image) {
-                blueImage = image;
-            }),
-            Resource.fetchImage('./Data/Images/White.png').then(function(image) {
-                whiteImage = image;
-            })]);
-=======
     beforeAll(function () {
       scene = createScene();
       logDepth = scene.logarithmicDepthBuffer;
       scene.destroyForSpecs();
 
-      return when.join(
+      return Promise.all([
         Resource.fetchImage("./Data/Images/Green.png").then(function (image) {
           greenImage = image;
         }),
@@ -97,9 +50,8 @@
         }),
         Resource.fetchImage("./Data/Images/White.png").then(function (image) {
           whiteImage = image;
-        })
-      );
->>>>>>> 2fd0e8f7
+        }),
+      ]);
     });
 
     beforeEach(function () {
