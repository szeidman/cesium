defineSuite([
        'Scene/GlobeSurfaceTile',
        'Core/Cartesian3',
        'Core/Cartesian4',
        'Core/clone',
        'Core/createWorldTerrain',
        'Core/Ellipsoid',
        'Core/GeographicProjection',
        'Core/GeographicTilingScheme',
        'Core/Ray',
        'Renderer/Texture',
        'Scene/ImageryLayer',
        'Scene/ImageryLayerCollection',
        'Scene/QuadtreeTile',
        'Scene/QuadtreeTileLoadState',
        'Scene/TerrainState',
        'Specs/createScene',
        'ThirdParty/when',
        '../MockImageryProvider',
        '../MockTerrainProvider',
        '../TerrainTileProcessor'
    ], function(
        GlobeSurfaceTile,
        Cartesian3,
        Cartesian4,
        clone,
        createWorldTerrain,
        Ellipsoid,
        GeographicProjection,
        GeographicTilingScheme,
        Ray,
        Texture,
        ImageryLayer,
        ImageryLayerCollection,
        QuadtreeTile,
        QuadtreeTileLoadState,
        TerrainState,
        createScene,
        when,
        MockImageryProvider,
        MockTerrainProvider,
        TerrainTileProcessor) {
    'use strict';

    var frameState;
    var tilingScheme;
    var rootTiles;
    var rootTile;
    var imageryLayerCollection;
    var mockTerrain;
    var processor;

    beforeEach(function() {
        var mapProjection = new GeographicProjection();
        frameState = {
            context: {
                cache: {}
            },
            mapProjection: mapProjection,
            serializedMapProjection: mapProjection.serialize()
        };

        tilingScheme = new GeographicTilingScheme();
        rootTiles = QuadtreeTile.createLevelZeroTiles(tilingScheme);
        rootTile = rootTiles[0];
        imageryLayerCollection = new ImageryLayerCollection();

        mockTerrain = new MockTerrainProvider();

        processor = new TerrainTileProcessor(frameState, mockTerrain, imageryLayerCollection);
    });

    afterEach(function() {
        for (var i = 0; i < rootTiles.length; ++i) {
            rootTiles[i].freeResources();
        }
    });

    describe('processStateMachine', function() {
        beforeEach(function() {
            processor.mockWebGL();
        });

        it('starts in the START state', function() {
            for (var i = 0; i < rootTiles.length; ++i) {
                var tile = rootTiles[i];
                expect(tile.state).toBe(QuadtreeTileLoadState.START);
            }
        });

        it('transitions to the LOADING state immediately if this tile is available', function() {
            mockTerrain
                .willBeAvailable(rootTile.southwestChild);

            return processor.process([rootTile.southwestChild]).then(function() {
                expect(rootTile.southwestChild.state).toBe(QuadtreeTileLoadState.LOADING);
                expect(rootTile.southwestChild.data.terrainState).toBe(TerrainState.UNLOADED);
            });
        });

        it('transitions to the LOADING tile state and FAILED terrain state immediately if this tile is NOT available', function() {
            mockTerrain
                .willBeUnavailable(rootTile.southwestChild);

            return processor.process([rootTile.southwestChild]).then(function() {
                expect(rootTile.southwestChild.state).toBe(QuadtreeTileLoadState.LOADING);
                expect(rootTile.southwestChild.data.terrainState).toBe(TerrainState.FAILED);
            });
        });

        it('pushes parent along if waiting on it to be able to upsample', function() {
            mockTerrain
                .willBeAvailable(rootTile)
                .requestTileGeometryWillSucceed(rootTile)
                .willBeUnavailable(rootTile.southwestChild);

            spyOn(mockTerrain, 'requestTileGeometry').and.callThrough();

            return processor.process([rootTile.southwestChild]).then(function() {
                expect(mockTerrain.requestTileGeometry.calls.count()).toBe(1);
                expect(mockTerrain.requestTileGeometry.calls.argsFor(0)[0]).toBe(0);
                expect(mockTerrain.requestTileGeometry.calls.argsFor(0)[1]).toBe(0);
                expect(mockTerrain.requestTileGeometry.calls.argsFor(0)[2]).toBe(0);
            });
        });

        it('does nothing when a root tile is unavailable', function() {
            mockTerrain
                .willBeUnavailable(rootTile);

            return processor.process([rootTile]).then(function() {
                expect(rootTile.state).toBe(QuadtreeTileLoadState.FAILED);
                expect(rootTile.data.terrainState).toBe(TerrainState.FAILED);
            });
        });

        it('does nothing when a root tile fails to load', function() {
            mockTerrain
                .requestTileGeometryWillFail(rootTile);

            return processor.process([rootTile]).then(function() {
                expect(rootTile.state).toBe(QuadtreeTileLoadState.FAILED);
                expect(rootTile.data.terrainState).toBe(TerrainState.FAILED);
            });
        });

        it('upsamples failed tiles from parent TerrainData', function() {
            mockTerrain
                .requestTileGeometryWillSucceed(rootTile)
                .createMeshWillSucceed(rootTile)
                .willBeUnavailable(rootTile.southwestChild)
                .upsampleWillSucceed(rootTile.southwestChild);

            return processor.process([rootTile, rootTile.southwestChild]).then(function() {
                expect(rootTile.data.terrainData.wasCreatedByUpsampling()).toBe(false);
                expect(rootTile.southwestChild.data.terrainData.wasCreatedByUpsampling()).toBe(true);
            });
        });

        it('loads available tiles', function() {
            mockTerrain
                .willBeAvailable(rootTile.southwestChild)
                .requestTileGeometryWillSucceed(rootTile.southwestChild);

            spyOn(mockTerrain, 'requestTileGeometry').and.callThrough();

            return processor.process([rootTile.southwestChild]).then(function() {
                expect(mockTerrain.requestTileGeometry.calls.count()).toBe(1);
                expect(mockTerrain.requestTileGeometry.calls.argsFor(0)[0]).toBe(0);
                expect(mockTerrain.requestTileGeometry.calls.argsFor(0)[1]).toBe(1);
                expect(mockTerrain.requestTileGeometry.calls.argsFor(0)[2]).toBe(1);
            });
        });

        it('marks an upsampled tile as such', function() {
            mockTerrain
                .willBeAvailable(rootTile)
                .requestTileGeometryWillSucceed(rootTile)
                .createMeshWillSucceed(rootTile)
                .willBeUnavailable(rootTile.southwestChild)
                .upsampleWillSucceed(rootTile.southwestChild)
                .createMeshWillSucceed(rootTile.southwestChild);

            var mockImagery = new MockImageryProvider();
            imageryLayerCollection.addImageryProvider(mockImagery);

            mockImagery
                .requestImageWillSucceed(rootTile)
                .requestImageWillFail(rootTile.southwestChild);

            return processor.process([rootTile, rootTile.southwestChild]).then(function() {
                expect(rootTile.state).toBe(QuadtreeTileLoadState.DONE);
                expect(rootTile.upsampledFromParent).toBe(false);
                expect(rootTile.southwestChild.state).toBe(QuadtreeTileLoadState.DONE);
                expect(rootTile.southwestChild.upsampledFromParent).toBe(true);
            });
        });

        it('does not mark a tile as upsampled if it has fresh imagery', function() {
            mockTerrain
                .willBeAvailable(rootTile)
                .requestTileGeometryWillSucceed(rootTile)
                .createMeshWillSucceed(rootTile)
                .willBeUnavailable(rootTile.southwestChild)
                .upsampleWillSucceed(rootTile.southwestChild)
                .createMeshWillSucceed(rootTile.southwestChild);

            var mockImagery = new MockImageryProvider();
            imageryLayerCollection.addImageryProvider(mockImagery);

            mockImagery
                .requestImageWillSucceed(rootTile)
                .requestImageWillSucceed(rootTile.southwestChild);

            return processor.process([rootTile, rootTile.southwestChild]).then(function() {
                expect(rootTile.state).toBe(QuadtreeTileLoadState.DONE);
                expect(rootTile.upsampledFromParent).toBe(false);
                expect(rootTile.southwestChild.state).toBe(QuadtreeTileLoadState.DONE);
                expect(rootTile.southwestChild.upsampledFromParent).toBe(false);
            });
        });

        it('does not mark a tile as upsampled if it has fresh terrain', function() {
            mockTerrain
                .willBeAvailable(rootTile)
                .requestTileGeometryWillSucceed(rootTile)
                .createMeshWillSucceed(rootTile)
                .willBeAvailable(rootTile.southwestChild)
                .requestTileGeometryWillSucceed(rootTile.southwestChild)
                .createMeshWillSucceed(rootTile.southwestChild);

            var mockImagery = new MockImageryProvider();
            imageryLayerCollection.addImageryProvider(mockImagery);

            mockImagery
                .requestImageWillSucceed(rootTile)
                .requestImageWillFail(rootTile.southwestChild);

            return processor.process([rootTile, rootTile.southwestChild]).then(function() {
                expect(rootTile.state).toBe(QuadtreeTileLoadState.DONE);
                expect(rootTile.upsampledFromParent).toBe(false);
                expect(rootTile.southwestChild.state).toBe(QuadtreeTileLoadState.DONE);
                expect(rootTile.southwestChild.upsampledFromParent).toBe(false);
            });
        });

        it('creates water mask texture from one-byte water mask data, if it exists', function() {
            mockTerrain
                .willBeAvailable(rootTile)
                .requestTileGeometryWillSucceed(rootTile)
                .willHaveWaterMask(false, true, rootTile);

            return processor.process([rootTile]).then(function() {
                expect(rootTile.data.waterMaskTexture).toBeDefined();
            });
        });

        it('uses undefined water mask texture for tiles that are entirely land', function() {
            mockTerrain
                .requestTileGeometryWillSucceed(rootTile)
                .willHaveWaterMask(true, false, rootTile);

            return processor.process([rootTile]).then(function() {
                expect(rootTile.data.waterMaskTexture).toBeUndefined();
            });
        });

        it('uses shared water mask texture for tiles that are entirely water', function() {
            mockTerrain
                .requestTileGeometryWillSucceed(rootTile)
                .willHaveWaterMask(false, true, rootTile)
                .requestTileGeometryWillSucceed(rootTile.southwestChild)
                .willHaveWaterMask(false, true, rootTile.southwestChild);

            return processor.process([rootTile, rootTile.southwestChild]).then(function() {
                expect(rootTile.data.waterMaskTexture).toBe(rootTile.southwestChild.data.waterMaskTexture);
            });
        });

        it('creates water mask texture from multi-byte water mask data, if it exists', function() {
            mockTerrain
                .requestTileGeometryWillSucceed(rootTile)
                .willHaveWaterMask(true, true, rootTile);

<<<<<<< HEAD
            var layer = new ImageryLayer({
                requestImage : function() {
                    return when.reject();
                },
                ready : true,
                tilingScheme : new GeographicTilingScheme()
=======
            return processor.process([rootTile]).then(function() {
                expect(rootTile.data.waterMaskTexture).toBeDefined();
>>>>>>> ba5ca81d
            });
        });

        it('upsamples water mask if data is not available', function() {
            mockTerrain
                .requestTileGeometryWillSucceed(rootTile)
                .willHaveWaterMask(false, true, rootTile)
                .requestTileGeometryWillSucceed(rootTile.southwestChild);

            return processor.process([rootTile, rootTile.southwestChild]).then(function() {
                expect(rootTile.southwestChild.data.waterMaskTexture).toBeDefined();
                expect(rootTile.southwestChild.data.waterMaskTranslationAndScale).toEqual(new Cartesian4(0.0, 0.0, 0.5, 0.5));
            });
        });
    });

    describe('pick', function() {
        var scene;

        beforeAll(function() {
            scene = createScene();
        });

        afterAll(function() {
            scene.destroyForSpecs();
        });

        it('gets correct results even when the mesh includes normals', function() {
            var terrainProvider = createWorldTerrain({
                requestVertexNormals: true,
                requestWaterMask: false
            });

            var tile = new QuadtreeTile({
                tilingScheme : new GeographicTilingScheme(),
                level : 11,
                x : 3788,
                y : 1336
            });

            processor.frameState = scene.frameState;
            processor.terrainProvider = terrainProvider;

            return processor.process([tile]).then(function() {
                var ray = new Ray(
                    new Cartesian3(-5052039.459789615, 2561172.040315167, -2936276.999965875),
                    new Cartesian3(0.5036332963145244, 0.6648033332898124, 0.5517155343926082));
                var pickResult = tile.data.pick(ray, undefined, undefined, true);
                var cartographic = Ellipsoid.WGS84.cartesianToCartographic(pickResult);
                expect(cartographic.height).toBeGreaterThan(-500.0);
            });
        });
    }, 'WebGL');

    describe('eligibleForUnloading', function() {
        beforeEach(function() {
            processor.mockWebGL();
        });

        it('returns true when no loading has been done', function() {
            rootTile.data = new GlobeSurfaceTile();
            expect(rootTile.data.eligibleForUnloading).toBe(true);
        });

        it('returns true when some loading has been done', function() {
            mockTerrain
                .requestTileGeometryWillSucceed(rootTile);

            return processor.process([rootTile]).then(function() {
                expect(rootTile.data.eligibleForUnloading).toBe(true);
                mockTerrain
                    .createMeshWillSucceed(rootTile);
                return processor.process([rootTile]);
            }).then(function() {
                expect(rootTile.data.eligibleForUnloading).toBe(true);
            });
        });

        it('returns false when RECEIVING', function() {
            var deferred = when.defer();

            mockTerrain
                .requestTileGeometryWillSucceed(rootTile)
                .requestTileGeometryWillWaitOn(deferred.promise, rootTile);

            return processor.process([rootTile], 5).then(function() {
                expect(rootTile.data.eligibleForUnloading).toBe(false);
                deferred.resolve();
            });
        });

        it ('returns false when TRANSFORMING', function() {
            var deferred = when.defer();

            mockTerrain
                .requestTileGeometryWillSucceed(rootTile)
                .createMeshWillSucceed(rootTile)
                .createMeshWillWaitOn(deferred.promise, rootTile);

            return processor.process([rootTile], 5).then(function() {
                expect(rootTile.data.eligibleForUnloading).toBe(false);
                deferred.resolve();
            });
        });

        it('returns false when imagery is TRANSITIONING', function() {
            var deferred = when.defer();

            var mockImagery = new MockImageryProvider();
            imageryLayerCollection.addImageryProvider(mockImagery);

            mockImagery
                .requestImageWillWaitOn(deferred.promise, rootTile);

            mockTerrain
                .requestTileGeometryWillSucceed(rootTile);

            return processor.process([rootTile], 5).then(function() {
                expect(rootTile.data.eligibleForUnloading).toBe(false);
                deferred.resolve();
            });
        });
    });
});<|MERGE_RESOLUTION|>--- conflicted
+++ resolved
@@ -282,17 +282,8 @@
                 .requestTileGeometryWillSucceed(rootTile)
                 .willHaveWaterMask(true, true, rootTile);
 
-<<<<<<< HEAD
-            var layer = new ImageryLayer({
-                requestImage : function() {
-                    return when.reject();
-                },
-                ready : true,
-                tilingScheme : new GeographicTilingScheme()
-=======
             return processor.process([rootTile]).then(function() {
                 expect(rootTile.data.waterMaskTexture).toBeDefined();
->>>>>>> ba5ca81d
             });
         });
 
