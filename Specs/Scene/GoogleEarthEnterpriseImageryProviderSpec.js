<<<<<<< HEAD
import { decodeGoogleEarthEnterpriseData } from '../../Source/Cesium.js';
import { defaultValue } from '../../Source/Cesium.js';
import { defined } from '../../Source/Cesium.js';
import { GeographicTilingScheme } from '../../Source/Cesium.js';
import { GoogleEarthEnterpriseMetadata } from '../../Source/Cesium.js';
import { GoogleEarthEnterpriseTileInformation } from '../../Source/Cesium.js';
import { Rectangle } from '../../Source/Cesium.js';
import { Request } from '../../Source/Cesium.js';
import { RequestScheduler } from '../../Source/Cesium.js';
import { Resource } from '../../Source/Cesium.js';
import { DiscardMissingTileImagePolicy } from '../../Source/Cesium.js';
import { GoogleEarthEnterpriseImageryProvider } from '../../Source/Cesium.js';
import { Imagery } from '../../Source/Cesium.js';
import { ImageryLayer } from '../../Source/Cesium.js';
import { ImageryProvider } from '../../Source/Cesium.js';
import { ImageryState } from '../../Source/Cesium.js';
import pollToPromise from '../pollToPromise.js';
import { Uri } from '../../Source/Cesium.js';

describe('Scene/GoogleEarthEnterpriseImageryProvider', function() {

    beforeEach(function() {
        RequestScheduler.clearForSpecs();
=======
import { decodeGoogleEarthEnterpriseData } from "../../Source/Cesium.js";
import { defaultValue } from "../../Source/Cesium.js";
import { defined } from "../../Source/Cesium.js";
import { GeographicTilingScheme } from "../../Source/Cesium.js";
import { GoogleEarthEnterpriseMetadata } from "../../Source/Cesium.js";
import { GoogleEarthEnterpriseTileInformation } from "../../Source/Cesium.js";
import { Rectangle } from "../../Source/Cesium.js";
import { Request } from "../../Source/Cesium.js";
import { RequestScheduler } from "../../Source/Cesium.js";
import { Resource } from "../../Source/Cesium.js";
import { DiscardMissingTileImagePolicy } from "../../Source/Cesium.js";
import { GoogleEarthEnterpriseImageryProvider } from "../../Source/Cesium.js";
import { Imagery } from "../../Source/Cesium.js";
import { ImageryLayer } from "../../Source/Cesium.js";
import { ImageryProvider } from "../../Source/Cesium.js";
import { ImageryState } from "../../Source/Cesium.js";
import pollToPromise from "../pollToPromise.js";
import { Uri } from "../../Source/Cesium.js";
import { when } from "../../Source/Cesium.js";

describe("Scene/GoogleEarthEnterpriseImageryProvider", function () {
  beforeEach(function () {
    RequestScheduler.clearForSpecs();
  });

  var supportsImageBitmapOptions;
  beforeAll(function () {
    decodeGoogleEarthEnterpriseData.passThroughDataForTesting = true;
    // This suite spies on requests. Resource.supportsImageBitmapOptions needs to make a request to a data URI.
    // We run it here to avoid interfering with the tests.
    return Resource.supportsImageBitmapOptions().then(function (result) {
      supportsImageBitmapOptions = result;
>>>>>>> 2fd0e8f7
    });
  });

  afterAll(function () {
    decodeGoogleEarthEnterpriseData.passThroughDataForTesting = false;
  });

  var imageryProvider;
  afterEach(function () {
    Resource._Implementations.createImage =
      Resource._DefaultImplementations.createImage;
    Resource._Implementations.loadWithXhr =
      Resource._DefaultImplementations.loadWithXhr;
  });

  it("conforms to ImageryProvider interface", function () {
    expect(GoogleEarthEnterpriseImageryProvider).toConformToInterface(
      ImageryProvider
    );
  });

  it("constructor throws when url is not specified", function () {
    function constructWithoutServer() {
      return new GoogleEarthEnterpriseImageryProvider({});
    }

    expect(constructWithoutServer).toThrowDeveloperError();
  });

  function installMockGetQuadTreePacket() {
    spyOn(
      GoogleEarthEnterpriseMetadata.prototype,
      "getQuadTreePacket"
    ).and.callFake(function (quadKey, version) {
      quadKey = defaultValue(quadKey, "");
      this._tileInfo[quadKey + "0"] = new GoogleEarthEnterpriseTileInformation(
        0xff,
        1,
        1,
        1
      );
      this._tileInfo[quadKey + "1"] = new GoogleEarthEnterpriseTileInformation(
        0xff,
        1,
        1,
        1
      );
      this._tileInfo[quadKey + "2"] = new GoogleEarthEnterpriseTileInformation(
        0xff,
        1,
        1,
        1
      );
      this._tileInfo[quadKey + "3"] = new GoogleEarthEnterpriseTileInformation(
        0xff,
        1,
        1,
        1
      );

      return when();
    });
  }

  function installFakeImageRequest(expectedUrl, proxy) {
    Resource._Implementations.createImage = function (
      request,
      crossOrigin,
      deferred
    ) {
      var url = request.url;
      if (/^blob:/.test(url) || supportsImageBitmapOptions) {
        // load blob url normally
        Resource._DefaultImplementations.createImage(
          request,
          crossOrigin,
          deferred,
          true,
          true
        );
      } else {
        if (proxy) {
          var uri = new Uri(url);
          url = decodeURIComponent(uri.query);
        }
        if (defined(expectedUrl)) {
          expect(url).toEqual(expectedUrl);
        }
        // Just return any old image.
        Resource._DefaultImplementations.createImage(
          new Request({ url: "Data/Images/Red16x16.png" }),
          crossOrigin,
          deferred
        );
      }
    };

    Resource._Implementations.loadWithXhr = function (
      url,
      responseType,
      method,
      data,
      headers,
      deferred,
      overrideMimeType
    ) {
      if (defined(expectedUrl) && !/^blob:/.test(url)) {
        if (proxy) {
          var uri = new Uri(url);
          url = decodeURIComponent(uri.query);
        }

        expect(url).toEqual(expectedUrl);
      }

      // Just return any old image.
      Resource._DefaultImplementations.loadWithXhr(
        "Data/Images/Red16x16.png",
        responseType,
        method,
        data,
        headers,
        deferred
      );
    };
  }

  it("resolves readyPromise", function () {
    installMockGetQuadTreePacket();
    var url = "http://fake.fake.invalid";

    var resource = new Resource({
      url: url,
    });

    imageryProvider = new GoogleEarthEnterpriseImageryProvider({
      url: resource,
    });

    return imageryProvider.readyPromise.then(function (result) {
      expect(result).toBe(true);
      expect(imageryProvider.ready).toBe(true);
    });
  });

  it("resolves readyPromise with Resource", function () {
    installMockGetQuadTreePacket();
    var url = "http://fake.fake.invalid";

    imageryProvider = new GoogleEarthEnterpriseImageryProvider({
      url: url,
    });

<<<<<<< HEAD
    function installMockGetQuadTreePacket() {
        spyOn(GoogleEarthEnterpriseMetadata.prototype, 'getQuadTreePacket').and.callFake(function(quadKey, version) {
            quadKey = defaultValue(quadKey, '');
            this._tileInfo[quadKey + '0'] = new GoogleEarthEnterpriseTileInformation(0xFF, 1, 1, 1);
            this._tileInfo[quadKey + '1'] = new GoogleEarthEnterpriseTileInformation(0xFF, 1, 1, 1);
            this._tileInfo[quadKey + '2'] = new GoogleEarthEnterpriseTileInformation(0xFF, 1, 1, 1);
            this._tileInfo[quadKey + '3'] = new GoogleEarthEnterpriseTileInformation(0xFF, 1, 1, 1);

            return Promise.resolve();
        });
    }

    function installFakeImageRequest(expectedUrl, proxy) {
        Resource._Implementations.createImage = function(request, crossOrigin, deferred) {
            var url = request.url;
            if (/^blob:/.test(url) || supportsImageBitmapOptions) {
                // load blob url normally
                Resource._DefaultImplementations.createImage(request, crossOrigin, deferred, true, true);
            } else {
                if (proxy) {
                    var uri = new Uri(url);
                    url = decodeURIComponent(uri.query);
                }
                if (defined(expectedUrl)) {
                    expect(url).toEqual(expectedUrl);
                }
                // Just return any old image.
                Resource._DefaultImplementations.createImage(new Request({url: 'Data/Images/Red16x16.png'}), crossOrigin, deferred);
            }
        };

        Resource._Implementations.loadWithXhr = function(url, responseType, method, data, headers, deferred, overrideMimeType) {
            if (defined(expectedUrl) && !/^blob:/.test(url)) {
                if (proxy) {
                    var uri = new Uri(url);
                    url = decodeURIComponent(uri.query);
                }

                expect(url).toEqual(expectedUrl);
            }

            // Just return any old image.
            Resource._DefaultImplementations.loadWithXhr('Data/Images/Red16x16.png', responseType, method, data, headers, deferred);
        };
    }

    it('resolves readyPromise', function() {
        installMockGetQuadTreePacket();
        var url = 'http://fake.fake.invalid';

        var resource = new Resource({
            url : url
        });

        imageryProvider = new GoogleEarthEnterpriseImageryProvider({
            url : resource
        });
=======
    return imageryProvider.readyPromise.then(function (result) {
      expect(result).toBe(true);
      expect(imageryProvider.ready).toBe(true);
    });
  });
>>>>>>> 2fd0e8f7

  it("rejects readyPromise on error", function () {
    var url = "http://host.invalid";
    imageryProvider = new GoogleEarthEnterpriseImageryProvider({
      url: url,
    });

    return imageryProvider.readyPromise
      .then(function () {
        fail("should not resolve");
      })
      .otherwise(function (e) {
        expect(imageryProvider.ready).toBe(false);
        expect(e.message).toContain(url);
      });
  });

  it("readyPromise rejects if there isn't imagery", function () {
    installMockGetQuadTreePacket();

    var metadata = new GoogleEarthEnterpriseMetadata({
      url: "made/up/url",
    });

    metadata.imageryPresent = false;

    imageryProvider = new GoogleEarthEnterpriseImageryProvider({
      metadata: metadata,
    });

<<<<<<< HEAD
    it('rejects readyPromise on error', function() {
        var url = 'http://host.invalid';
        imageryProvider = new GoogleEarthEnterpriseImageryProvider({
            url : url
        });

        return imageryProvider.readyPromise.then(function() {
            fail('should not resolve');
        }).catch(function(e) {
            expect(imageryProvider.ready).toBe(false);
            expect(e.message).toContain(url);
        });
=======
    return imageryProvider.readyPromise
      .then(function () {
        fail("Server does not have imagery, so we shouldn't resolve.");
      })
      .otherwise(function () {
        expect(imageryProvider.ready).toBe(false);
      });
  });

  it("returns false for hasAlphaChannel", function () {
    installMockGetQuadTreePacket();
    var url = "http://fake.fake.invalid";

    imageryProvider = new GoogleEarthEnterpriseImageryProvider({
      url: url,
>>>>>>> 2fd0e8f7
    });

    return pollToPromise(function () {
      return imageryProvider.ready;
    }).then(function () {
      expect(typeof imageryProvider.hasAlphaChannel).toBe("boolean");
      expect(imageryProvider.hasAlphaChannel).toBe(false);
    });
  });

  it("can provide a root tile", function () {
    installMockGetQuadTreePacket();
    var url = "http://fake.fake.invalid/";

    imageryProvider = new GoogleEarthEnterpriseImageryProvider({
      url: url,
    });

<<<<<<< HEAD
        return imageryProvider.readyPromise
            .then(function() {
                fail('Server does not have imagery, so we shouldn\'t resolve.');
            })
            .catch(function() {
                expect(imageryProvider.ready).toBe(false);
            });
=======
    expect(imageryProvider.url).toEqual(url);

    return pollToPromise(function () {
      return imageryProvider.ready;
    }).then(function () {
      expect(imageryProvider.tileWidth).toEqual(256);
      expect(imageryProvider.tileHeight).toEqual(256);
      expect(imageryProvider.maximumLevel).toEqual(23);
      expect(imageryProvider.tilingScheme).toBeInstanceOf(
        GeographicTilingScheme
      );
      // Defaults to custom tile policy
      expect(imageryProvider.tileDiscardPolicy).not.toBeInstanceOf(
        DiscardMissingTileImagePolicy
      );
      expect(imageryProvider.rectangle).toEqual(
        new Rectangle(-Math.PI, -Math.PI, Math.PI, Math.PI)
      );
      expect(imageryProvider.credit).toBeUndefined();

      installFakeImageRequest("http://fake.fake.invalid/flatfile?f1-03-i.1");

      return imageryProvider.requestImage(0, 0, 0).then(function (image) {
        expect(image).toBeImageOrImageBitmap();
      });
>>>>>>> 2fd0e8f7
    });
  });

  it("raises error on invalid url", function () {
    var url = "http://host.invalid";
    imageryProvider = new GoogleEarthEnterpriseImageryProvider({
      url: url,
    });

    var errorEventRaised = false;
    imageryProvider.errorEvent.addEventListener(function (error) {
      expect(error.message).toContain(url);
      errorEventRaised = true;
    });

    return pollToPromise(function () {
      return imageryProvider.ready || errorEventRaised;
    }).then(function () {
      expect(imageryProvider.ready).toEqual(false);
      expect(errorEventRaised).toEqual(true);
    });
  });

  it("raises error event when image cannot be loaded", function () {
    installMockGetQuadTreePacket();
    var url = "http://foo.bar.invalid";

    imageryProvider = new GoogleEarthEnterpriseImageryProvider({
      url: url,
    });

    var layer = new ImageryLayer(imageryProvider);

    var tries = 0;
    imageryProvider.errorEvent.addEventListener(function (error) {
      expect(error.timesRetried).toEqual(tries);
      ++tries;
      if (tries < 3) {
        error.retry = true;
      }
      setTimeout(function () {
        RequestScheduler.update();
      }, 1);
    });

    Resource._Implementations.loadWithXhr = function (
      url,
      responseType,
      method,
      data,
      headers,
      deferred,
      overrideMimeType
    ) {
      if (tries === 2) {
        // Succeed after 2 tries
        Resource._DefaultImplementations.loadWithXhr(
          "Data/Images/Red16x16.png",
          responseType,
          method,
          data,
          headers,
          deferred
        );
      } else {
        // fail
        setTimeout(function () {
          deferred.reject();
        }, 1);
      }
    };

    return pollToPromise(function () {
      return imageryProvider.ready;
    }).then(function () {
      var imagery = new Imagery(layer, 0, 0, 0);
      imagery.addReference();
      layer._requestImagery(imagery);
      RequestScheduler.update();

      return pollToPromise(function () {
        return imagery.state === ImageryState.RECEIVED;
      }).then(function () {
        expect(imagery.image).toBeImageOrImageBitmap();
        expect(tries).toEqual(2);
        imagery.releaseReference();
      });
    });
  });
});<|MERGE_RESOLUTION|>--- conflicted
+++ resolved
@@ -1,28 +1,3 @@
-<<<<<<< HEAD
-import { decodeGoogleEarthEnterpriseData } from '../../Source/Cesium.js';
-import { defaultValue } from '../../Source/Cesium.js';
-import { defined } from '../../Source/Cesium.js';
-import { GeographicTilingScheme } from '../../Source/Cesium.js';
-import { GoogleEarthEnterpriseMetadata } from '../../Source/Cesium.js';
-import { GoogleEarthEnterpriseTileInformation } from '../../Source/Cesium.js';
-import { Rectangle } from '../../Source/Cesium.js';
-import { Request } from '../../Source/Cesium.js';
-import { RequestScheduler } from '../../Source/Cesium.js';
-import { Resource } from '../../Source/Cesium.js';
-import { DiscardMissingTileImagePolicy } from '../../Source/Cesium.js';
-import { GoogleEarthEnterpriseImageryProvider } from '../../Source/Cesium.js';
-import { Imagery } from '../../Source/Cesium.js';
-import { ImageryLayer } from '../../Source/Cesium.js';
-import { ImageryProvider } from '../../Source/Cesium.js';
-import { ImageryState } from '../../Source/Cesium.js';
-import pollToPromise from '../pollToPromise.js';
-import { Uri } from '../../Source/Cesium.js';
-
-describe('Scene/GoogleEarthEnterpriseImageryProvider', function() {
-
-    beforeEach(function() {
-        RequestScheduler.clearForSpecs();
-=======
 import { decodeGoogleEarthEnterpriseData } from "../../Source/Cesium.js";
 import { defaultValue } from "../../Source/Cesium.js";
 import { defined } from "../../Source/Cesium.js";
@@ -41,7 +16,6 @@
 import { ImageryState } from "../../Source/Cesium.js";
 import pollToPromise from "../pollToPromise.js";
 import { Uri } from "../../Source/Cesium.js";
-import { when } from "../../Source/Cesium.js";
 
 describe("Scene/GoogleEarthEnterpriseImageryProvider", function () {
   beforeEach(function () {
@@ -55,7 +29,6 @@
     // We run it here to avoid interfering with the tests.
     return Resource.supportsImageBitmapOptions().then(function (result) {
       supportsImageBitmapOptions = result;
->>>>>>> 2fd0e8f7
     });
   });
 
@@ -116,7 +89,7 @@
         1
       );
 
-      return when();
+      return Promise.resolve();
     });
   }
 
@@ -209,71 +182,11 @@
       url: url,
     });
 
-<<<<<<< HEAD
-    function installMockGetQuadTreePacket() {
-        spyOn(GoogleEarthEnterpriseMetadata.prototype, 'getQuadTreePacket').and.callFake(function(quadKey, version) {
-            quadKey = defaultValue(quadKey, '');
-            this._tileInfo[quadKey + '0'] = new GoogleEarthEnterpriseTileInformation(0xFF, 1, 1, 1);
-            this._tileInfo[quadKey + '1'] = new GoogleEarthEnterpriseTileInformation(0xFF, 1, 1, 1);
-            this._tileInfo[quadKey + '2'] = new GoogleEarthEnterpriseTileInformation(0xFF, 1, 1, 1);
-            this._tileInfo[quadKey + '3'] = new GoogleEarthEnterpriseTileInformation(0xFF, 1, 1, 1);
-
-            return Promise.resolve();
-        });
-    }
-
-    function installFakeImageRequest(expectedUrl, proxy) {
-        Resource._Implementations.createImage = function(request, crossOrigin, deferred) {
-            var url = request.url;
-            if (/^blob:/.test(url) || supportsImageBitmapOptions) {
-                // load blob url normally
-                Resource._DefaultImplementations.createImage(request, crossOrigin, deferred, true, true);
-            } else {
-                if (proxy) {
-                    var uri = new Uri(url);
-                    url = decodeURIComponent(uri.query);
-                }
-                if (defined(expectedUrl)) {
-                    expect(url).toEqual(expectedUrl);
-                }
-                // Just return any old image.
-                Resource._DefaultImplementations.createImage(new Request({url: 'Data/Images/Red16x16.png'}), crossOrigin, deferred);
-            }
-        };
-
-        Resource._Implementations.loadWithXhr = function(url, responseType, method, data, headers, deferred, overrideMimeType) {
-            if (defined(expectedUrl) && !/^blob:/.test(url)) {
-                if (proxy) {
-                    var uri = new Uri(url);
-                    url = decodeURIComponent(uri.query);
-                }
-
-                expect(url).toEqual(expectedUrl);
-            }
-
-            // Just return any old image.
-            Resource._DefaultImplementations.loadWithXhr('Data/Images/Red16x16.png', responseType, method, data, headers, deferred);
-        };
-    }
-
-    it('resolves readyPromise', function() {
-        installMockGetQuadTreePacket();
-        var url = 'http://fake.fake.invalid';
-
-        var resource = new Resource({
-            url : url
-        });
-
-        imageryProvider = new GoogleEarthEnterpriseImageryProvider({
-            url : resource
-        });
-=======
     return imageryProvider.readyPromise.then(function (result) {
       expect(result).toBe(true);
       expect(imageryProvider.ready).toBe(true);
     });
   });
->>>>>>> 2fd0e8f7
 
   it("rejects readyPromise on error", function () {
     var url = "http://host.invalid";
@@ -285,7 +198,7 @@
       .then(function () {
         fail("should not resolve");
       })
-      .otherwise(function (e) {
+      .catch(function (e) {
         expect(imageryProvider.ready).toBe(false);
         expect(e.message).toContain(url);
       });
@@ -304,25 +217,11 @@
       metadata: metadata,
     });
 
-<<<<<<< HEAD
-    it('rejects readyPromise on error', function() {
-        var url = 'http://host.invalid';
-        imageryProvider = new GoogleEarthEnterpriseImageryProvider({
-            url : url
-        });
-
-        return imageryProvider.readyPromise.then(function() {
-            fail('should not resolve');
-        }).catch(function(e) {
-            expect(imageryProvider.ready).toBe(false);
-            expect(e.message).toContain(url);
-        });
-=======
     return imageryProvider.readyPromise
       .then(function () {
         fail("Server does not have imagery, so we shouldn't resolve.");
       })
-      .otherwise(function () {
+      .catch(function () {
         expect(imageryProvider.ready).toBe(false);
       });
   });
@@ -333,7 +232,6 @@
 
     imageryProvider = new GoogleEarthEnterpriseImageryProvider({
       url: url,
->>>>>>> 2fd0e8f7
     });
 
     return pollToPromise(function () {
@@ -352,15 +250,6 @@
       url: url,
     });
 
-<<<<<<< HEAD
-        return imageryProvider.readyPromise
-            .then(function() {
-                fail('Server does not have imagery, so we shouldn\'t resolve.');
-            })
-            .catch(function() {
-                expect(imageryProvider.ready).toBe(false);
-            });
-=======
     expect(imageryProvider.url).toEqual(url);
 
     return pollToPromise(function () {
@@ -386,7 +275,6 @@
       return imageryProvider.requestImage(0, 0, 0).then(function (image) {
         expect(image).toBeImageOrImageBitmap();
       });
->>>>>>> 2fd0e8f7
     });
   });
 
